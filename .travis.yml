language: python
python:
- '2.6'
- '2.7'
- '3.2'
- '3.3'
- '3.4'
before_install:
- sudo add-apt-repository ppa:ubuntugis/ppa -y
- sudo apt-get update -qq
- sudo apt-get install libfreetype6-dev
- sudo apt-get install libgeos-3.3.8 libgeos-c1 libgeos-dev
install:
- pip install -r requirements.txt
- pip install -e ".[pykdtree]"
- pip install coveralls
<<<<<<< HEAD
- pip install pykdtree
=======
>>>>>>> ca024ad2
script: coverage run --source=pyresample setup.py test
after_success: coveralls<|MERGE_RESOLUTION|>--- conflicted
+++ resolved
@@ -14,9 +14,5 @@
 - pip install -r requirements.txt
 - pip install -e ".[pykdtree]"
 - pip install coveralls
-<<<<<<< HEAD
-- pip install pykdtree
-=======
->>>>>>> ca024ad2
 script: coverage run --source=pyresample setup.py test
 after_success: coveralls