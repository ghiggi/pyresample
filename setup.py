--- conflicted
+++ resolved
@@ -46,10 +46,7 @@
                   'tests': test_requires}
 
 setup_requires = ['numpy>=1.10.0', 'cython']
-<<<<<<< HEAD
-=======
 test_requires = ['rasterio', 'dask', 'xarray', 'cartopy>=0.20.0', 'pillow', 'matplotlib', 'scipy', 'zarr']
->>>>>>> b64b1c64
 
 if sys.platform.startswith("win"):
     extra_compile_args = []
