--- conflicted
+++ resolved
@@ -66,7 +66,6 @@
 corresponding modules.
 """
 
-<<<<<<< HEAD
 from .ewa import ll2cr, fornav  # noqa
 
 try:
@@ -75,207 +74,4 @@
 except ImportError:
     # dask is required but not installed
     # fallback to old numpy-only implementation (ll2cr, fornav above)
-    pass
-=======
-import logging
-import numpy as np
-from pyresample.ewa import _ll2cr, _fornav
-
-LOG = logging.getLogger(__name__)
-
-
-def ll2cr(swath_def, area_def, fill=np.nan, copy=True):
-    """Map input swath pixels to output grid column and rows.
-
-    Parameters
-    ----------
-
-    swath_def : SwathDefinition
-        Navigation definition for swath data to remap
-    area_def : AreaDefinition
-        Grid definition to be mapped to
-    fill : float, optional
-        Fill value used in longitude and latitude arrays
-    copy : bool, optional
-        Create a copy of the longitude and latitude arrays (default: True)
-
-    Returns
-    -------
-
-    (swath_points_in_grid, cols, rows) : tuple of integer, numpy array, numpy array
-        Number of points from the input swath overlapping the destination
-        area and the column and row arrays to pass to `fornav`.
-
-
-    .. note::
-
-        ll2cr uses the pyproj library which is limited to 64-bit float
-        navigation arrays in order to not do additional copying or casting
-        of data types.
-    """
-    lons, lats = swath_def.get_lonlats()
-    # ll2cr requires 64-bit floats due to pyproj limitations
-    # also need a copy of lons, lats since they are written to in-place
-    try:
-        lons = lons.astype(np.float64, copy=copy)
-        lats = lats.astype(np.float64, copy=copy)
-    except TypeError:
-        lons = lons.astype(np.float64)
-        lats = lats.astype(np.float64)
-
-    # Break the input area up in to the expected parameters for ll2cr
-    p = area_def.proj_str
-    cw = area_def.pixel_size_x
-    # cell height must be negative for this to work as expected
-    ch = -abs(area_def.pixel_size_y)
-    w = area_def.x_size
-    h = area_def.y_size
-    ox = area_def.area_extent[0] + cw / 2.
-    oy = area_def.area_extent[3] + ch / 2.
-    swath_points_in_grid = _ll2cr.ll2cr_static(lons, lats, fill,
-                                               p, cw, ch, w, h, ox, oy)
-    return swath_points_in_grid, lons, lats
-
-
-def fornav(cols, rows, area_def, data_in,
-           rows_per_scan=None, fill=None, out=None,
-           weight_count=10000, weight_min=0.01, weight_distance_max=1.0,
-           weight_delta_max=10.0, weight_sum_min=-1.0,
-           maximum_weight_mode=False):
-    """Remap data in to output grid using elliptical weighted averaging.
-
-    This algorithm works under the assumption that the data is observed
-    one scan line at a time. However, good results can still be achieved
-    for non-scan based data is provided if `rows_per_scan` is set to the
-    number of rows in the entire swath or by setting it to `None`.
-
-    Parameters
-    ----------
-
-    cols : numpy array
-        Column location for each input swath pixel (from `ll2cr`)
-    rows : numpy array
-        Row location for each input swath pixel (from `ll2cr`)
-    area_def : AreaDefinition
-        Grid definition to be mapped to
-    data_in : numpy array or tuple of numpy arrays
-        Swath data to be remapped to output grid
-    rows_per_scan : int or None, optional
-        Number of data rows for every observed scanline. If None then the
-        entire swath is treated as one large scanline.
-    fill : float/int or None, optional
-        If `data_in` is made of numpy arrays then this represents the fill
-        value used to mark invalid data pixels. This value will also be
-        used in the output array(s). If None, then np.nan will be used
-        for float arrays and -999 will be used for integer arrays.
-    out : numpy array or tuple of numpy arrays, optional
-        Specify a numpy array to be written to for each input array. This can
-        be used as an optimization by providing `np.memmap` arrays or other
-        array-like objects.
-    weight_count : int, optional
-        number of elements to create in the gaussian weight table.
-        Default is 10000. Must be at least 2
-    weight_min : float, optional
-        the minimum value to store in the last position of the
-        weight table. Default is 0.01, which, with a
-        `weight_distance_max` of 1.0 produces a weight of 0.01
-        at a grid cell distance of 1.0. Must be greater than 0.
-    weight_distance_max : float, optional
-        distance in grid cell units at which to
-        apply a weight of `weight_min`. Default is
-        1.0. Must be greater than 0.
-    weight_delta_max : float, optional
-        maximum distance in grid cells in each grid
-        dimension over which to distribute a single swath cell.
-        Default is 10.0.
-    weight_sum_min : float, optional
-        minimum weight sum value. Cells whose weight sums
-        are less than `weight_sum_min` are set to the grid fill value.
-        Default is EPSILON.
-    maximum_weight_mode : bool, optional
-        If False (default), a weighted average of
-        all swath cells that map to a particular grid cell is used.
-        If True, the swath cell having the maximum weight of all
-        swath cells that map to a particular grid cell is used. This
-        option should be used for coded/category data, i.e. snow cover.
-
-    Returns
-    -------
-
-    (valid grid points, output arrays): tuple of integer tuples and numpy array tuples
-        The valid_grid_points tuple holds the number of output grid pixels that
-        were written with valid data. The second element in the tuple is a tuple of
-        output grid numpy arrays for each input array. If there was only one input
-        array provided then the returned tuple is simply the singe points integer
-        and single output grid array.
-    """
-    if isinstance(data_in, (tuple, list)):
-        # we can only support one data type per call at this time
-        assert(in_arr.dtype == data_in[0].dtype for in_arr in data_in[1:])
-    else:
-        # assume they gave us a single numpy array-like object
-        data_in = [data_in]
-
-    # need a list for replacing these arrays later
-    data_in = [np.ascontiguousarray(d) for d in data_in]
-    # determine a fill value if they didn't tell us what they have as a
-    # fill value in the numpy arrays
-    if "fill" is None:
-        if np.issubdtype(data_in[0].dtype, np.floating):
-            fill = np.nan
-        elif np.issubdtype(data_in[0].dtype, np.integer):
-            fill = -999
-        else:
-            raise ValueError(
-                "Unsupported input data type for EWA Resampling: {}".format(data_in[0].dtype))
-
-    convert_to_masked = False
-    for idx, in_arr in enumerate(data_in):
-        if isinstance(in_arr, np.ma.MaskedArray):
-            convert_to_masked = True
-            # convert masked arrays to single numpy arrays
-            data_in[idx] = in_arr.filled(fill)
-    data_in = tuple(data_in)
-
-    if out is not None:
-        # the user may have provided memmapped arrays or other array-like
-        # objects
-        if isinstance(out, (tuple, list)):
-            out = tuple(out)
-        else:
-            out = (out,)
-    else:
-        # create a place for output data to be written
-        out = tuple(np.empty(area_def.shape, dtype=in_arr.dtype)
-                    for in_arr in data_in)
-
-    # see if the user specified rows per scan
-    # otherwise, use the entire swath as one "scanline"
-    rows_per_scan = rows_per_scan or data_in[0].shape[0]
-
-    results = _fornav.fornav_wrapper(cols, rows, data_in, out,
-                                     np.nan, np.nan, rows_per_scan,
-                                     weight_count=weight_count,
-                                     weight_min=weight_min,
-                                     weight_distance_max=weight_distance_max,
-                                     weight_delta_max=weight_delta_max,
-                                     weight_sum_min=weight_sum_min,
-                                     maximum_weight_mode=maximum_weight_mode)
-
-    def _mask_helper(data, fill):
-        if np.isnan(fill):
-            return np.isnan(data)
-        else:
-            return data == fill
-
-    if convert_to_masked:
-        # they gave us masked arrays so give them masked arrays back
-        out = [np.ma.masked_where(_mask_helper(out_arr, fill), out_arr)
-               for out_arr in out]
-    if len(out) == 1:
-        # they only gave us one data array as input, so give them one back
-        out = out[0]
-        results = results[0]
-
-    return results, out
->>>>>>> 205bcf6b
+    pass