--- conflicted
+++ resolved
@@ -1,6 +1,6 @@
 # pyresample, Resampling of remote sensing image data in python
 #
-# Copyright (C) 2010, 2014  Esben S. Nielsen
+# Copyright (C) 2010, 2014, 2015  Esben S. Nielsen
 #
 # This program is free software: you can redistribute it and/or modify
 # it under the terms of the GNU General Public License as published by
@@ -15,7 +15,6 @@
 # You should have received a copy of the GNU General Public License
 # along with this program.  If not, see <http://www.gnu.org/licenses/>.
 
-<<<<<<< HEAD
 from __future__ import absolute_import
 
 from pyresample.version import __version__
@@ -25,20 +24,12 @@
 from pyresample import kd_tree
 from pyresample import utils
 from pyresample import plot
+from pyresample import data_reduce
+from pyresample import gradient_search
+from pyresample import _gradient_search
 
 __all__ = ['grid', 'image', 'kd_tree',
            'utils', 'plot', 'geo_filter', 'geometry']
-=======
-import data_reduce
-import grid
-import image
-import kd_tree
-import utils
-import version
-import plot
-import gradient_search
-import _gradient_search
->>>>>>> c3cfd94d
 
 
 def get_capabilities():
