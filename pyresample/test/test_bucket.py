--- conflicted
+++ resolved
@@ -265,17 +265,4 @@
         # No categories given, need to compute the data once to get
         # the categories
         with dask.config.set(scheduler=CustomScheduler(max_computes=1)):
-<<<<<<< HEAD
-            _ = self.resampler.get_fractions(data, categories=None)
-=======
-            result = self.resampler.get_fractions(data, categories=None)
-
-
-def suite():
-    """The test suite."""
-    loader = unittest.TestLoader()
-    mysuite = unittest.TestSuite()
-    mysuite.addTest(loader.loadTestsFromTestCase(Test))
-
-    return mysuite
->>>>>>> 205bcf6b
+            _ = self.resampler.get_fractions(data, categories=None)