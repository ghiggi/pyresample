#!/usr/bin/env python
# -*- coding: utf-8 -*-
# pyresample, Resampling of remote sensing image data in python
#
# Copyright (C) 2010-2016
#
# Authors:
#    Esben S. Nielsen
#    Thomas Lavergne
#    Adam Dybbroe
#
# This program is free software: you can redistribute it and/or modify it under
# the terms of the GNU Lesser General Public License as published by the Free
# Software Foundation, either version 3 of the License, or (at your option) any
# later version.
#
# This program is distributed in the hope that it will be useful, but WITHOUT
# ANY WARRANTY; without even the implied warranty of MERCHANTABILITY or FITNESS
# FOR A PARTICULAR PURPOSE.  See the GNU Lesser General Public License for more
# details.
#
# You should have received a copy of the GNU Lesser General Public License
# along with this program.  If not, see <http://www.gnu.org/licenses/>.
"""Test the geometry objects."""
import random
import sys

import numpy as np

from pyresample import geo_filter, geometry, parse_area_file
from pyresample.geometry import (IncompatibleAreas,
                                 combine_area_extents_vertical,
                                 concatenate_area_defs)
from pyresample.test.utils import catch_warnings

from unittest.mock import MagicMock, patch
import unittest

try:
    from pyproj import CRS
except ImportError:
    CRS = None


class Test(unittest.TestCase):
    """Unit testing the geometry and geo_filter modules."""

    def test_lonlat_precomp(self):
        """Test the lonlat precomputation."""
        area_def = geometry.AreaDefinition('areaD', 'Europe (3km, HRV, VTC)', 'areaD',
                                           {'a': '6378144.0',
                                            'b': '6356759.0',
                                            'lat_0': '50.00',
                                            'lat_ts': '50.00',
                                            'lon_0': '8.00',
                                            'proj': 'stere'},
                                           800,
                                           800,
                                           [-1370912.72,
                                               -909968.64000000001,
                                               1029087.28,
                                               1490031.3600000001])
        lons, lats = area_def.get_lonlats()
        lon, lat = area_def.get_lonlat(400, 400)
        self.assertAlmostEqual(lon, 5.5028467120975835,
                               msg='lon retrieval from precomputated grid failed')
        self.assertAlmostEqual(lat, 52.566998432390619,
                               msg='lat retrieval from precomputated grid failed')

    def test_cartesian(self):
        """Test getting the cartesian coordinates."""
        area_def = geometry.AreaDefinition('areaD', 'Europe (3km, HRV, VTC)', 'areaD',
                                           {'a': '6378144.0',
                                            'b': '6356759.0',
                                            'lat_0': '50.00',
                                            'lat_ts': '50.00',
                                            'lon_0': '8.00',
                                            'proj': 'stere'},
                                           800,
                                           800,
                                           [-1370912.72,
                                               -909968.64000000001,
                                               1029087.28,
                                               1490031.3600000001])
        cart_coords = area_def.get_cartesian_coords()
        exp = 5872039989466.8457031
        self.assertTrue((cart_coords.sum() - exp) < 1e-7 * exp,
                        msg='Calculation of cartesian coordinates failed')

    def test_cartopy_crs(self):
        """Test conversion from area definition to cartopy crs."""
        from pyresample import utils

        europe = geometry.AreaDefinition(area_id='areaD',
                                         description='Europe (3km, HRV, VTC)',
                                         proj_id='areaD',
                                         projection={'a': '6378144.0',
                                                     'b': '6356759.0',
                                                     'lat_0': '50.00',
                                                     'lat_ts': '50.00',
                                                     'lon_0': '8.00',
                                                     'proj': 'stere'},
                                         width=800, height=800,
                                         area_extent=[-1370912.72,
                                                      -909968.64000000001,
                                                      1029087.28,
                                                      1490031.3600000001])
        seviri = geometry.AreaDefinition(area_id='seviri',
                                         description='SEVIRI HRIT like (flipped, south up)',
                                         proj_id='seviri',
                                         projection={'proj': 'geos',
                                                     'lon_0': 0.0,
                                                     'a': 6378169.00,
                                                     'b': 6356583.80,
                                                     'h': 35785831.00,
                                                     'units': 'm'},
                                         width=123, height=123,
                                         area_extent=[5500000, 5500000, -5500000, -5500000])

        for area_def in [europe, seviri]:
            crs = area_def.to_cartopy_crs()

            # Bounds
            self.assertEqual(crs.bounds,
                             (area_def.area_extent[0],
                              area_def.area_extent[2],
                              area_def.area_extent[1],
                              area_def.area_extent[3]))

            # Threshold
            thresh_exp = min(np.fabs(area_def.area_extent[2] - area_def.area_extent[0]),
                             np.fabs(area_def.area_extent[3] - area_def.area_extent[1])) / 100.
            self.assertEqual(crs.threshold, thresh_exp)

        # EPSG projection
        projections = ['+init=EPSG:6932']
        if utils.is_pyproj2():
            projections.append('EPSG:6932')

        for projection in projections:
            area = geometry.AreaDefinition(
                area_id='ease-sh-2.0',
                description='25km EASE Grid 2.0 (Southern Hemisphere)',
                proj_id='ease-sh-2.0',
                projection=projection,
                width=123, height=123,
                area_extent=[-40000., -40000., 40000., 40000.])
            with patch('pyresample._cartopy.warnings.warn') as warn:
                # Test that user warning has been issued (EPSG to proj4 string is potentially lossy)
                area.to_cartopy_crs()
                if projection.startswith('EPSG'):
                    # we'll only get this for the new EPSG:XXXX syntax
                    warn.assert_called()

        # Bounds for latlong projection must be specified in radians
        latlong_crs = geometry.AreaDefinition(area_id='latlong',
                                              description='Global regular lat-lon grid',
                                              proj_id='latlong',
                                              projection={'proj': 'latlong', 'lon0': 0},
                                              width=360,
                                              height=180,
                                              area_extent=(-180, -90, 180, 90)).to_cartopy_crs()
        self.assertTrue(np.allclose(latlong_crs.bounds, [-np.pi, np.pi, -np.pi/2, np.pi/2]))

    def test_create_areas_def(self):
        """Test exporting area defs."""
        from pyresample import utils
        import yaml

        area_def = geometry.AreaDefinition('areaD', 'Europe (3km, HRV, VTC)',
                                           'areaD',
                                           {'a': '6378144.0',
                                            'b': '6356759.0',
                                            'lat_0': '90.00',
                                            'lat_ts': '50.00',
                                            'lon_0': '8.00',
                                            'proj': 'stere'},
                                           800,
                                           800,
                                           [-1370912.72,
                                            -909968.64000000001,
                                            1029087.28,
                                            1490031.3600000001])
        res = yaml.safe_load(area_def.create_areas_def())
        expected = yaml.safe_load(('areaD:\n  description: Europe (3km, HRV, VTC)\n'
                                   '  projection:\n    a: 6378144.0\n    b: 6356759.0\n'
                                   '    lat_0: 90.0\n    lat_ts: 50.0\n    lon_0: 8.0\n'
                                   '    proj: stere\n  shape:\n    height: 800\n'
                                   '    width: 800\n  area_extent:\n'
                                   '    lower_left_xy: [-1370912.72, -909968.64]\n'
                                   '    upper_right_xy: [1029087.28, 1490031.36]\n'))

        self.assertEqual(set(res.keys()), set(expected.keys()))
        res = res['areaD']
        expected = expected['areaD']
        self.assertEqual(set(res.keys()), set(expected.keys()))
        self.assertEqual(res['description'], expected['description'])
        self.assertEqual(res['shape'], expected['shape'])
        self.assertEqual(res['area_extent']['lower_left_xy'],
                         expected['area_extent']['lower_left_xy'])
        # pyproj versions may effect how the PROJ is formatted
        for proj_key in ['a', 'lat_0', 'lon_0', 'proj', 'lat_ts']:
            self.assertEqual(res['projection'][proj_key],
                             expected['projection'][proj_key])


        # EPSG
        projections = {'+init=epsg:3006': 'init: epsg:3006'}
        if utils.is_pyproj2():
            projections['EPSG:3006'] = 'EPSG: 3006'

        for projection, epsg_yaml in projections.items():
            area_def = geometry.AreaDefinition('baws300_sweref99tm', 'BAWS, 300m resolution, sweref99tm',
                                               'sweref99tm',
                                               projection,
                                               4667,
                                               4667,
                                               [-49739, 5954123, 1350361, 7354223])
            res = yaml.safe_load(area_def.create_areas_def())
            expected = yaml.safe_load(('baws300_sweref99tm:\n'
                                       '  description: BAWS, 300m resolution, sweref99tm\n'
                                       '  projection:\n'
                                       '    {epsg}\n'
                                       '  shape:\n'
                                       '    height: 4667\n'
                                       '    width: 4667\n'
                                       '  area_extent:\n'
                                       '    lower_left_xy: [-49739, 5954123]\n'
                                       '    upper_right_xy: [1350361, 7354223]'.format(epsg=epsg_yaml)))
        self.assertDictEqual(res, expected)

    def test_parse_area_file(self):
        """Test parsing the are file."""
        from pyresample import utils

        expected = geometry.AreaDefinition('areaD', 'Europe (3km, HRV, VTC)',
                                           'areaD',
                                           {'a': '6378144.0',
                                            'b': '6356759.0',
                                            'lat_0': '50.00',
                                            'lat_ts': '50.00',
                                            'lon_0': '8.00',
                                            'proj': 'stere'},
                                           800,
                                           800,
                                           [-1370912.72,
                                            -909968.64000000001,
                                            1029087.28,
                                            1490031.3600000001])
        yaml_str = ('areaD:\n  description: Europe (3km, HRV, VTC)\n'
                    '  projection:\n    a: 6378144.0\n    b: 6356759.0\n'
                    '    lat_0: 50.0\n    lat_ts: 50.0\n    lon_0: 8.0\n'
                    '    proj: stere\n  shape:\n    height: 800\n'
                    '    width: 800\n  area_extent:\n'
                    '    lower_left_xy: [-1370912.72, -909968.64]\n'
                    '    upper_right_xy: [1029087.28, 1490031.36]\n')
        area_def = parse_area_file(yaml_str, 'areaD')[0]
        self.assertEqual(area_def, expected)

        # EPSG
        projections = {'+init=epsg:3006': 'init: epsg:3006'}
        if utils.is_pyproj2():
            projections['EPSG:3006'] = 'EPSG: 3006'
        for projection, epsg_yaml in projections.items():
            expected = geometry.AreaDefinition('baws300_sweref99tm', 'BAWS, 300m resolution, sweref99tm',
                                               'sweref99tm',
                                               projection,
                                               4667,
                                               4667,
                                               [-49739, 5954123, 1350361, 7354223])
            yaml_str = ('baws300_sweref99tm:\n'
                        '  description: BAWS, 300m resolution, sweref99tm\n'
                        '  projection:\n'
                        '    {epsg}\n'
                        '  shape:\n'
                        '    height: 4667\n'
                        '    width: 4667\n'
                        '  area_extent:\n'
                        '    lower_left_xy: [-49739, 5954123]\n'
                        '    upper_right_xy: [1350361, 7354223]'.format(epsg=epsg_yaml))
            area_def = parse_area_file(yaml_str, 'baws300_sweref99tm')[0]
            self.assertEqual(area_def, expected)

    def test_base_type(self):
        """Test the base type."""
        lons1 = np.arange(-135., +135, 50.)
        lats = np.ones_like(lons1) * 70.

        # Test dtype is preserved without longitude wrapping
        basedef = geometry.BaseDefinition(lons1, lats)
        lons, _ = basedef.get_lonlats()
        self.assertEqual(lons.dtype, lons1.dtype,
                         "BaseDefinition did not maintain dtype of longitudes (in:%s out:%s)" %
                         (lons1.dtype, lons.dtype,))

        lons1_ints = lons1.astype('int')
        basedef = geometry.BaseDefinition(lons1_ints, lats)
        lons, _ = basedef.get_lonlats()
        self.assertEqual(lons.dtype, lons1_ints.dtype,
                         "BaseDefinition did not maintain dtype of longitudes (in:%s out:%s)" %
                         (lons1_ints.dtype, lons.dtype,))

        # Test dtype is preserved with automatic longitude wrapping
        lons2 = np.where(lons1 < 0, lons1 + 360, lons1)
        with catch_warnings():
            basedef = geometry.BaseDefinition(lons2, lats)

        lons, _ = basedef.get_lonlats()
        self.assertEqual(lons.dtype, lons2.dtype,
                         "BaseDefinition did not maintain dtype of longitudes (in:%s out:%s)" %
                         (lons2.dtype, lons.dtype,))

        lons2_ints = lons2.astype('int')
        with catch_warnings():
            basedef = geometry.BaseDefinition(lons2_ints, lats)

        lons, _ = basedef.get_lonlats()
        self.assertEqual(lons.dtype, lons2_ints.dtype,
                         "BaseDefinition did not maintain dtype of longitudes (in:%s out:%s)" %
                         (lons2_ints.dtype, lons.dtype,))

    def test_area_hash(self):
        """Test the area hash."""
        area_def = geometry.AreaDefinition('areaD', 'Europe (3km, HRV, VTC)', 'areaD',
                                           {'a': '6378144.0',
                                            'b': '6356759.0',
                                            'lat_0': '50.00',
                                            'lat_ts': '50.00',
                                            'lon_0': '8.00',
                                            'proj': 'stere'},
                                           800,
                                           800,
                                           [-1370912.72,
                                               -909968.64000000001,
                                               1029087.28,
                                               1490031.3600000001])

        self.assertIsInstance(hash(area_def), int)

        area_def = geometry.AreaDefinition('areaD', 'Europe (3km, HRV, VTC)', 'areaD',
                                           {'a': '6378144.0',
                                            'b': '6356759.0',
                                            'lat_ts': '50.00',
                                            'lon_0': '8.00',
                                            'lat_0': '50.00',
                                            'proj': 'stere'},
                                           800,
                                           800,
                                           [-1370912.72,
                                               -909968.64000000001,
                                               1029087.28,
                                               1490031.3600000001])

        self.assertIsInstance(hash(area_def), int)

        area_def = geometry.AreaDefinition('New area', 'Europe', 'areaD',
                                           {'a': '6378144.0',
                                            'b': '6356759.0',
                                            'lat_ts': '50.00',
                                            'lon_0': '8.00',
                                            'lat_0': '50.00',
                                            'proj': 'stere'},
                                           800,
                                           800,
                                           [-1370912.72,
                                               -909968.64000000001,
                                               1029087.28,
                                               1490031.3600000001])

        self.assertIsInstance(hash(area_def), int)

    def test_get_array_hashable(self):
        """Test making the array hashable."""
        arr = np.array([1.2, 1.3, 1.4, 1.5])
        if sys.byteorder == 'little':
            # arr.view(np.uint8)
            reference = np.array([51,  51,  51,  51,  51,  51, 243,
                                  63, 205, 204, 204, 204, 204,
                                  204, 244,  63, 102, 102, 102, 102,
                                  102, 102, 246,  63,   0,   0,
                                  0,   0,   0,   0, 248,  63],
                                 dtype=np.uint8)
        else:
            # on le machines use arr.byteswap().view(np.uint8)
            reference = np.array([63, 243,  51,  51,  51,  51,  51,
                                  51,  63, 244, 204, 204, 204,
                                  204, 204, 205,  63, 246, 102, 102,
                                  102, 102, 102, 102,  63, 248,
                                  0,   0,   0,   0,   0,   0],
                                 dtype=np.uint8)

        np.testing.assert_allclose(reference,
                                   geometry.get_array_hashable(arr))

        try:
            import xarray as xr
        except ImportError:
            pass
        else:
            xrarr = xr.DataArray(arr)
            np.testing.assert_allclose(reference,
                                       geometry.get_array_hashable(arr))

            xrarr.attrs['hash'] = 42
            self.assertEqual(geometry.get_array_hashable(xrarr),
                             xrarr.attrs['hash'])

    def test_swath_hash(self):
        """Test swath hash."""
        lons = np.array([1.2, 1.3, 1.4, 1.5])
        lats = np.array([65.9, 65.86, 65.82, 65.78])
        swath_def = geometry.SwathDefinition(lons, lats)

        self.assertIsInstance(hash(swath_def), int)

        try:
            import dask.array as da
        except ImportError:
            print("Not testing with dask arrays")
        else:
            dalons = da.from_array(lons, chunks=1000)
            dalats = da.from_array(lats, chunks=1000)
            swath_def = geometry.SwathDefinition(dalons, dalats)

            self.assertIsInstance(hash(swath_def), int)

        try:
            import xarray as xr
        except ImportError:
            print("Not testing with xarray")
        else:
            xrlons = xr.DataArray(lons)
            xrlats = xr.DataArray(lats)
            swath_def = geometry.SwathDefinition(xrlons, xrlats)

            self.assertIsInstance(hash(swath_def), int)

        try:
            import xarray as xr
            import dask.array as da
        except ImportError:
            print("Not testing with xarrays and dask arrays")
        else:
            xrlons = xr.DataArray(da.from_array(lons, chunks=1000))
            xrlats = xr.DataArray(da.from_array(lats, chunks=1000))
            swath_def = geometry.SwathDefinition(xrlons, xrlats)

            self.assertIsInstance(hash(swath_def), int)

        lons = np.ma.array([1.2, 1.3, 1.4, 1.5])
        lats = np.ma.array([65.9, 65.86, 65.82, 65.78])
        swath_def = geometry.SwathDefinition(lons, lats)

        self.assertIsInstance(hash(swath_def), int)

    def test_area_equal(self):
        """Test areas equality."""
        area_def = geometry.AreaDefinition('areaD', 'Europe (3km, HRV, VTC)', 'areaD',
                                           {'a': '6378144.0',
                                            'b': '6356759.0',
                                            'lat_0': '50.00',
                                            'lat_ts': '50.00',
                                            'lon_0': '8.00',
                                            'proj': 'stere'},
                                           800,
                                           800,
                                           [-1370912.72,
                                               -909968.64000000001,
                                               1029087.28,
                                               1490031.3600000001])
        area_def2 = geometry.AreaDefinition('areaD', 'Europe (3km, HRV, VTC)', 'areaD',
                                            {'a': '6378144.0',
                                             'b': '6356759.0',
                                             'lat_0': '50.00',
                                             'lat_ts': '50.00',
                                             'lon_0': '8.00',
                                             'proj': 'stere'},
                                            800,
                                            800,
                                            [-1370912.72,
                                                -909968.64000000001,
                                                1029087.28,
                                                1490031.3600000001])
        self.assertFalse(
            area_def != area_def2, 'area_defs are not equal as expected')

    def test_not_area_equal(self):
        """Test areas inequality."""
        area_def = geometry.AreaDefinition('areaD', 'Europe (3km, HRV, VTC)', 'areaD',
                                           {'a': '6378144.0',
                                            'b': '6356759.0',
                                            'lat_0': '50.00',
                                            'lat_ts': '50.00',
                                            'lon_0': '8.00',
                                            'proj': 'stere'},
                                           800,
                                           800,
                                           [-1370912.72,
                                               -909968.64000000001,
                                               1029087.28,
                                               1490031.3600000001])

        msg_area = geometry.AreaDefinition('msg_full', 'Full globe MSG image 0 degrees',
                                           'msg_full',
                                           {'a': '6378169.0',
                                            'b': '6356584.0',
                                            'h': '35785831.0',
                                            'lon_0': '0',
                                            'proj': 'geos'},
                                           3712,
                                           3712,
                                           [-5568742.4000000004,
                                               -5568742.4000000004,
                                               5568742.4000000004,
                                               5568742.4000000004]
                                           )
        self.assertFalse(
            area_def == msg_area, 'area_defs are not expected to be equal')

    def test_swath_equal_area(self):
        """Test equality swath area."""
        area_def = geometry.AreaDefinition('areaD', 'Europe (3km, HRV, VTC)', 'areaD',
                                           {'a': '6378144.0',
                                            'b': '6356759.0',
                                            'lat_0': '50.00',
                                            'lat_ts': '50.00',
                                            'lon_0': '8.00',
                                            'proj': 'stere'},
                                           800,
                                           800,
                                           [-1370912.72,
                                               -909968.64000000001,
                                               1029087.28,
                                               1490031.3600000001])

        swath_def = geometry.SwathDefinition(*area_def.get_lonlats())

        self.assertFalse(
            swath_def != area_def, "swath_def and area_def should be equal")

        area_def = geometry.AreaDefinition('areaD', 'Europe (3km, HRV, VTC)', 'areaD',
                                           {'a': '6378144.0',
                                            'b': '6356759.0',
                                            'lat_0': '50.00',
                                            'lat_ts': '50.00',
                                            'lon_0': '8.00',
                                            'proj': 'stere'},
                                           800,
                                           800,
                                           [-1370912.72,
                                               -909968.64000000001,
                                               1029087.28,
                                               1490031.3600000001])

        self.assertFalse(
            area_def != swath_def, "swath_def and area_def should be equal")

    def test_swath_not_equal_area(self):
        """Test inequality swath area."""
        area_def = geometry.AreaDefinition('areaD', 'Europe (3km, HRV, VTC)', 'areaD',
                                           {'a': '6378144.0',
                                            'b': '6356759.0',
                                            'lat_0': '50.00',
                                            'lat_ts': '50.00',
                                            'lon_0': '8.00',
                                            'proj': 'stere'},
                                           800,
                                           800,
                                           [-1370912.72,
                                               -909968.64000000001,
                                               1029087.28,
                                               1490031.3600000001])

        lons = np.array([1.2, 1.3, 1.4, 1.5])
        lats = np.array([65.9, 65.86, 65.82, 65.78])
        swath_def = geometry.SwathDefinition(lons, lats)

        self.assertFalse(
            swath_def == area_def, "swath_def and area_def should be different")

        area_def = geometry.AreaDefinition('areaD', 'Europe (3km, HRV, VTC)', 'areaD',
                                           {'a': '6378144.0',
                                            'b': '6356759.0',
                                            'lat_0': '50.00',
                                            'lat_ts': '50.00',
                                            'lon_0': '8.00',
                                            'proj': 'stere'},
                                           800,
                                           800,
                                           [-1370912.72,
                                               -909968.64000000001,
                                               1029087.28,
                                               1490031.3600000001])

        self.assertFalse(
            area_def == swath_def, "swath_def and area_def should be different")

    def test_grid_filter_valid(self):
        """Test valid grid filtering."""
        lons = np.array([-170, -30, 30, 170])
        lats = np.array([20, -40, 50, -80])
        swath_def = geometry.SwathDefinition(lons, lats)
        filter_area = geometry.AreaDefinition('test', 'test', 'test',
                                              {'proj': 'eqc', 'lon_0': 0.0,
                                                  'lat_0': 0.0},
                                              8, 8,
                                              (-20037508.34, -10018754.17, 20037508.34, 10018754.17))
        filter = np.array([[1, 1, 1, 1, 0, 0, 0, 0],
                           [1, 1, 1, 1, 0, 0, 0, 0],
                           [1, 1, 1, 1, 0, 0, 0, 0],
                           [1, 1, 1, 1, 0, 0, 0, 0],
                           [0, 0, 0, 0, 1, 1, 1, 1],
                           [0, 0, 0, 0, 1, 1, 1, 1],
                           [0, 0, 0, 0, 1, 1, 1, 1],
                           [0, 0, 0, 0, 1, 1, 1, 1],
                           ])
        grid_filter = geo_filter.GridFilter(filter_area, filter)
        valid_index = grid_filter.get_valid_index(swath_def)
        expected = np.array([1, 0, 0, 1])
        self.assertTrue(
            np.array_equal(valid_index, expected), 'Failed to find grid filter')

    def test_grid_filter(self):
        """Test filtering a grid."""
        lons = np.array([-170, -30, 30, 170])
        lats = np.array([20, -40, 50, -80])
        swath_def = geometry.SwathDefinition(lons, lats)
        data = np.array([1, 2, 3, 4])
        filter_area = geometry.AreaDefinition('test', 'test', 'test',
                                              {'proj': 'eqc', 'lon_0': 0.0,
                                                  'lat_0': 0.0},
                                              8, 8,
                                              (-20037508.34, -10018754.17, 20037508.34, 10018754.17))
        filter = np.array([[1, 1, 1, 1, 0, 0, 0, 0],
                           [1, 1, 1, 1, 0, 0, 0, 0],
                           [1, 1, 1, 1, 0, 0, 0, 0],
                           [1, 1, 1, 1, 0, 0, 0, 0],
                           [0, 0, 0, 0, 1, 1, 1, 1],
                           [0, 0, 0, 0, 1, 1, 1, 1],
                           [0, 0, 0, 0, 1, 1, 1, 1],
                           [0, 0, 0, 0, 1, 1, 1, 1],
                           ])
        grid_filter = geo_filter.GridFilter(filter_area, filter)
        swath_def_f, data_f = grid_filter.filter(swath_def, data)
        expected = np.array([1, 4])
        self.assertTrue(
            np.array_equal(data_f, expected), 'Failed grid filtering data')
        expected_lons = np.array([-170, 170])
        expected_lats = np.array([20, -80])
        self.assertTrue(np.array_equal(swath_def_f.lons[:], expected_lons)
                        and np.array_equal(swath_def_f.lats[:], expected_lats),
                        'Failed finding grid filtering lon lats')

    def test_grid_filter2D(self):
        """Test filtering a 2D grid."""
        lons = np.array([[-170, -30, 30, 170],
                         [-170, -30, 30, 170]])
        lats = np.array([[20, -40, 50, -80],
                         [25, -35, 55, -75]])
        swath_def = geometry.SwathDefinition(lons, lats)
        data1 = np.ones((2, 4))
        data2 = np.ones((2, 4)) * 2
        data3 = np.ones((2, 4)) * 3
        data = np.dstack((data1, data2, data3))
        filter_area = geometry.AreaDefinition('test', 'test', 'test',
                                              {'proj': 'eqc', 'lon_0': 0.0,
                                                  'lat_0': 0.0},
                                              8, 8,
                                              (-20037508.34, -10018754.17, 20037508.34, 10018754.17))
        filter = np.array([[1, 1, 1, 1, 0, 0, 0, 0],
                           [1, 1, 1, 1, 0, 0, 0, 0],
                           [1, 1, 1, 1, 0, 0, 0, 0],
                           [1, 1, 1, 1, 0, 0, 0, 0],
                           [0, 0, 0, 0, 1, 1, 1, 1],
                           [0, 0, 0, 0, 1, 1, 1, 1],
                           [0, 0, 0, 0, 1, 1, 1, 1],
                           [0, 0, 0, 0, 1, 1, 1, 1],
                           ])
        grid_filter = geo_filter.GridFilter(filter_area, filter, nprocs=2)
        swath_def_f, data_f = grid_filter.filter(swath_def, data)
        expected = np.array([[1, 2, 3], [1, 2, 3], [1, 2, 3], [1, 2, 3]])
        self.assertTrue(
            np.array_equal(data_f, expected), 'Failed 2D grid filtering data')
        expected_lons = np.array([-170, 170, -170, 170])
        expected_lats = np.array([20, -80, 25, -75])
        self.assertTrue(np.array_equal(swath_def_f.lons[:], expected_lons)
                        and np.array_equal(swath_def_f.lats[:], expected_lats),
                        'Failed finding 2D grid filtering lon lats')

    def test_boundary(self):
        """Test getting the boundary."""
        area_def = geometry.AreaDefinition('areaD', 'Europe (3km, HRV, VTC)', 'areaD',
                                           {'a': '6378144.0',
                                            'b': '6356759.0',
                                            'lat_0': '50.00',
                                            'lat_ts': '50.00',
                                            'lon_0': '8.00',
                                            'proj': 'stere'},
                                           10,
                                           10,
                                           [-1370912.72,
                                               -909968.64000000001,
                                               1029087.28,
                                               1490031.3600000001])
        proj_x_boundary, proj_y_boundary = area_def.projection_x_coords, area_def.projection_y_coords
        expected_x = np.array([-1250912.72, -1010912.72, -770912.72,
                               -530912.72, -290912.72, -50912.72, 189087.28,
                               429087.28, 669087.28, 909087.28])
        expected_y = np.array([1370031.36, 1130031.36, 890031.36, 650031.36,
                               410031.36, 170031.36, -69968.64, -309968.64,
                               -549968.64, -789968.64])
        self.assertTrue(np.allclose(proj_x_boundary, expected_x),
                        'Failed to find projection x coords')
        self.assertTrue(np.allclose(proj_y_boundary, expected_y),
                        'Failed to find projection y coords')

    def test_area_extent_ll(self):
        """Test getting the lower left area extent."""
        area_def = geometry.AreaDefinition('areaD', 'Europe (3km, HRV, VTC)', 'areaD',
                                           {'a': '6378144.0',
                                            'b': '6356759.0',
                                            'lat_0': '50.00',
                                            'lat_ts': '50.00',
                                            'lon_0': '8.00',
                                            'proj': 'stere'},
                                           10,
                                           10,
                                           [-1370912.72,
                                               -909968.64000000001,
                                               1029087.28,
                                               1490031.3600000001])
        self.assertAlmostEqual(sum(area_def.area_extent_ll),
                               122.06448093539757, 5,
                               'Failed to get lon and lats of area extent')

    def test_latlong_area(self):
        """Test getting lons and lats from an area."""
        area_def = geometry.AreaDefinition('', '', '',
                                           {'proj': 'latlong'},
                                           360, 180,
                                           [-180, -90, 180, 90])
        lons, lats = area_def.get_lonlats()
        self.assertEqual(lons[0, 0], -179.5)
        self.assertEqual(lats[0, 0], 89.5)

    def test_lonlat2colrow(self):
        """Test lonlat2colrow."""
        from pyresample import utils
        area_id = 'meteosat_0deg'
        area_name = 'Meteosat 0 degree Service'
        proj_id = 'geos0'
        x_size = 3712
        y_size = 3712
        area_extent = [-5570248.477339261, -5567248.074173444,
                       5567248.074173444, 5570248.477339261]
        proj_dict = {'a': '6378169.00',
                     'b': '6356583.80',
                     'h': '35785831.0',
                     'lon_0': '0.0',
                     'proj': 'geos'}
        area = utils.get_area_def(area_id,
                                  area_name,
                                  proj_id,
                                  proj_dict,
                                  x_size, y_size,
                                  area_extent)

        # Imatra, Wiesbaden
        longitudes = np.array([28.75242, 8.24932])
        latitudes = np.array([61.17185, 50.08258])
        cols__, rows__ = area.lonlat2colrow(longitudes, latitudes)

        # test arrays
        cols_expects = np.array([2304, 2040])
        rows_expects = np.array([186, 341])
        self.assertTrue((cols__ == cols_expects).all())
        self.assertTrue((rows__ == rows_expects).all())

        # test scalars
        lon, lat = (-8.125547604568746, -14.345524111874646)
        self.assertTrue(area.lonlat2colrow(lon, lat) == (1567, 2375))

    def test_colrow2lonlat(self):
        """Test colrow2lonlat."""
        from pyresample import utils
        area_id = 'meteosat_0deg'
        area_name = 'Meteosat 0 degree Service'
        proj_id = 'geos0'
        x_size = 3712
        y_size = 3712
        area_extent = [-5570248.477339261, -5567248.074173444,
                       5567248.074173444, 5570248.477339261]
        proj_dict = {'a': '6378169.00',
                     'b': '6356583.80',
                     'h': '35785831.0',
                     'lon_0': '0.0',
                     'proj': 'geos'}
        area = utils.get_area_def(area_id,
                                  area_name,
                                  proj_id,
                                  proj_dict,
                                  x_size, y_size,
                                  area_extent)

        # Imatra, Wiesbaden
        cols = np.array([2304, 2040])
        rows = np.array([186, 341])
        lons__, lats__ = area.colrow2lonlat(cols, rows)

        # test arrays
        lon_expects = np.array([28.77763033, 8.23765962])
        lat_expects = np.array([61.20120556, 50.05836402])
        self.assertTrue(np.allclose(lons__, lon_expects, rtol=0, atol=1e-7))
        self.assertTrue(np.allclose(lats__, lat_expects, rtol=0, atol=1e-7))

        # test scalars
        lon__, lat__ = area.colrow2lonlat(1567, 2375)
        lon_expect = -8.125547604568746
        lat_expect = -14.345524111874646
        self.assertTrue(np.allclose(lon__, lon_expect, rtol=0, atol=1e-7))
        self.assertTrue(np.allclose(lat__, lat_expect, rtol=0, atol=1e-7))

    def test_get_proj_coords_basic(self):
        """Test basic get_proj_coords usage."""
        from pyresample import utils
        area_id = 'test'
        area_name = 'Test area with 2x2 pixels'
        proj_id = 'test'
        x_size = 10
        y_size = 10
        area_extent = [1000000, 0, 1050000, 50000]
        proj_dict = {"proj": 'laea', 'lat_0': '60', 'lon_0': '0', 'a': '6371228.0', 'units': 'm'}
        area_def = utils.get_area_def(area_id, area_name, proj_id, proj_dict, x_size, y_size, area_extent)

        xcoord, ycoord = area_def.get_proj_coords()
        self.assertTrue(np.allclose(xcoord[0, :],
                                    np.array([1002500., 1007500., 1012500.,
                                              1017500., 1022500., 1027500.,
                                              1032500., 1037500., 1042500.,
                                              1047500.])))
        self.assertTrue(np.allclose(ycoord[:, 0],
                                    np.array([47500., 42500., 37500., 32500.,
                                              27500., 22500., 17500., 12500.,
                                              7500.,  2500.])))

        xcoord, ycoord = area_def.get_proj_coords(data_slice=(slice(None, None, 2),
                                                              slice(None, None, 2)))

        self.assertTrue(np.allclose(xcoord[0, :],
                                    np.array([1002500., 1012500., 1022500.,
                                              1032500., 1042500.])))
        self.assertTrue(np.allclose(ycoord[:, 0],
                                    np.array([47500., 37500., 27500., 17500.,
                                              7500.])))

    def test_get_proj_coords_rotation(self):
        """Test basic get_proj_coords usage with rotation specified."""
        from pyresample.geometry import AreaDefinition
        area_id = 'test'
        area_name = 'Test area with 2x2 pixels'
        proj_id = 'test'
        x_size = 10
        y_size = 10
        area_extent = [1000000, 0, 1050000, 50000]
        proj_dict = {"proj": 'laea', 'lat_0': '60', 'lon_0': '0', 'a': '6371228.0', 'units': 'm'}
        area_def = AreaDefinition(area_id, area_name, proj_id, proj_dict, x_size, y_size, area_extent, rotation=45)

        xcoord, ycoord = area_def.get_proj_coords()
        np.testing.assert_allclose(xcoord[0, :],
                                   np.array([742462.120246, 745997.654152, 749533.188058, 753068.721964,
                                             756604.25587, 760139.789776, 763675.323681, 767210.857587,
                                             770746.391493, 774281.925399]))
        np.testing.assert_allclose(ycoord[:, 0],
                                   np.array([-675286.976033, -678822.509939, -682358.043845, -685893.577751,
                                             -689429.111657, -692964.645563, -696500.179469, -700035.713375,
                                             -703571.247281, -707106.781187]))

        xcoord, ycoord = area_def.get_proj_coords(data_slice=(slice(None, None, 2), slice(None, None, 2)))
        np.testing.assert_allclose(xcoord[0, :],
                                   np.array([742462.120246, 749533.188058, 756604.25587, 763675.323681,
                                             770746.391493]))
        np.testing.assert_allclose(ycoord[:, 0],
                                   np.array([-675286.976033, -682358.043845, -689429.111657, -696500.179469,
                                             -703571.247281]))

    def test_get_proj_coords_dask(self):
        """Test get_proj_coords usage with dask arrays."""
        from pyresample import get_area_def
        area_id = 'test'
        area_name = 'Test area with 2x2 pixels'
        proj_id = 'test'
        x_size = 10
        y_size = 10
        area_extent = [1000000, 0, 1050000, 50000]
        proj_dict = {"proj": 'laea', 'lat_0': '60', 'lon_0': '0', 'a': '6371228.0', 'units': 'm'}
        area_def = get_area_def(area_id, area_name, proj_id, proj_dict, x_size, y_size, area_extent)

        xcoord, ycoord = area_def.get_proj_coords(chunks=4096)
        xcoord = xcoord.compute()
        ycoord = ycoord.compute()
        self.assertTrue(np.allclose(xcoord[0, :],
                                    np.array([1002500., 1007500., 1012500.,
                                              1017500., 1022500., 1027500.,
                                              1032500., 1037500., 1042500.,
                                              1047500.])))
        self.assertTrue(np.allclose(ycoord[:, 0],
                                    np.array([47500., 42500., 37500., 32500.,
                                              27500., 22500., 17500., 12500.,
                                              7500.,  2500.])))

        # use the shared method and provide chunks and slices
        xcoord, ycoord = area_def.get_proj_coords(data_slice=(slice(None, None, 2),
                                                              slice(None, None, 2)),
                                                  chunks=4096)
        xcoord = xcoord.compute()
        ycoord = ycoord.compute()
        self.assertTrue(np.allclose(xcoord[0, :],
                                    np.array([1002500., 1012500., 1022500.,
                                              1032500., 1042500.])))
        self.assertTrue(np.allclose(ycoord[:, 0],
                                    np.array([47500., 37500., 27500., 17500.,
                                              7500.])))

    def test_get_xy_from_lonlat(self):
        """Test the function get_xy_from_lonlat."""
        from pyresample import utils
        area_id = 'test'
        area_name = 'Test area with 2x2 pixels'
        proj_id = 'test'
        x_size = 2
        y_size = 2
        area_extent = [1000000, 0, 1050000, 50000]
        proj_dict = {"proj": 'laea',
                     'lat_0': '60',
                     'lon_0': '0',
                     'a': '6371228.0', 'units': 'm'}
        area_def = utils.get_area_def(area_id,
                                      area_name,
                                      proj_id,
                                      proj_dict,
                                      x_size, y_size,
                                      area_extent)
        from pyresample._spatial_mp import Proj
        p__ = Proj(proj_dict)
        lon_ul, lat_ul = p__(1000000, 50000, inverse=True)
        lon_ur, lat_ur = p__(1050000, 50000, inverse=True)
        lon_ll, lat_ll = p__(1000000, 0, inverse=True)
        lon_lr, lat_lr = p__(1050000, 0, inverse=True)

        eps_lonlat = 0.01
        eps_meters = 100
        x__, y__ = area_def.get_xy_from_lonlat(lon_ul + eps_lonlat,
                                               lat_ul - eps_lonlat)
        x_expect, y_expect = 0, 0
        self.assertEqual(x__, x_expect)
        self.assertEqual(y__, y_expect)
        x__, y__ = area_def.get_xy_from_lonlat(lon_ur - eps_lonlat,
                                               lat_ur - eps_lonlat)
        self.assertEqual(x__, 1)
        self.assertEqual(y__, 0)
        x__, y__ = area_def.get_xy_from_lonlat(lon_ll + eps_lonlat,
                                               lat_ll + eps_lonlat)
        self.assertEqual(x__, 0)
        self.assertEqual(y__, 1)
        x__, y__ = area_def.get_xy_from_lonlat(lon_lr - eps_lonlat,
                                               lat_lr + eps_lonlat)
        self.assertEqual(x__, 1)
        self.assertEqual(y__, 1)

        lon, lat = p__(1025000 - eps_meters, 25000 - eps_meters, inverse=True)
        x__, y__ = area_def.get_xy_from_lonlat(lon, lat)
        self.assertEqual(x__, 0)
        self.assertEqual(y__, 1)

        lon, lat = p__(1025000 + eps_meters, 25000 - eps_meters, inverse=True)
        x__, y__ = area_def.get_xy_from_lonlat(lon, lat)
        self.assertEqual(x__, 1)
        self.assertEqual(y__, 1)

        lon, lat = p__(1025000 - eps_meters, 25000 + eps_meters, inverse=True)
        x__, y__ = area_def.get_xy_from_lonlat(lon, lat)
        self.assertEqual(x__, 0)
        self.assertEqual(y__, 0)

        lon, lat = p__(1025000 + eps_meters, 25000 + eps_meters, inverse=True)
        x__, y__ = area_def.get_xy_from_lonlat(lon, lat)
        self.assertEqual(x__, 1)
        self.assertEqual(y__, 0)

        lon, lat = p__(999000, -10, inverse=True)
        self.assertRaises(ValueError, area_def.get_xy_from_lonlat, lon, lat)
        self.assertRaises(ValueError, area_def.get_xy_from_lonlat, 0., 0.)

        # Test getting arrays back:
        lons = [lon_ll + eps_lonlat, lon_ur - eps_lonlat]
        lats = [lat_ll + eps_lonlat, lat_ur - eps_lonlat]
        x__, y__ = area_def.get_xy_from_lonlat(lons, lats)

        x_expects = np.array([0, 1])
        y_expects = np.array([1, 0])
        self.assertTrue((x__.data == x_expects).all())
        self.assertTrue((y__.data == y_expects).all())

    def test_get_area_slices(self):
        """Check area slicing."""
        from pyresample import utils

        # The area of our source data
        area_id = 'orig'
        area_name = 'Test area'
        proj_id = 'test'
        x_size = 3712
        y_size = 3712
        area_extent = (-5570248.477339745, -5561247.267842293, 5567248.074173927, 5570248.477339745)
        proj_dict = {'a': 6378169.0, 'b': 6356583.8, 'h': 35785831.0,
                     'lon_0': 0.0, 'proj': 'geos', 'units': 'm'}
        area_def = utils.get_area_def(area_id,
                                      area_name,
                                      proj_id,
                                      proj_dict,
                                      x_size, y_size,
                                      area_extent)

        # An area that is a subset of the original one
        area_to_cover = utils.get_area_def(
            'cover_subset',
            'Area to cover',
            'test',
            proj_dict,
            1000, 1000,
            area_extent=(area_extent[0] + 10000,
                         area_extent[1] + 10000,
                         area_extent[2] - 10000,
                         area_extent[3] - 10000))
        slice_x, slice_y = area_def.get_area_slices(area_to_cover)
        self.assertEqual(slice(3, 3709, None), slice_x)
        self.assertEqual(slice(3, 3709, None), slice_y)

        # An area similar to the source data but not the same
        area_id = 'cover'
        area_name = 'Area to cover'
        proj_id = 'test'
        x_size = 3712
        y_size = 3712
        area_extent = (-5570248.477339261, -5567248.074173444, 5567248.074173444, 5570248.477339261)
        proj_dict = {'a': 6378169.5, 'b': 6356583.8, 'h': 35785831.0,
                     'lon_0': 0.0, 'proj': 'geos', 'units': 'm'}

        area_to_cover = utils.get_area_def(area_id,
                                           area_name,
                                           proj_id,
                                           proj_dict,
                                           x_size, y_size,
                                           area_extent)
        slice_x, slice_y = area_def.get_area_slices(area_to_cover)
        self.assertEqual(slice(46, 3667, None), slice_x)
        self.assertEqual(slice(52, 3663, None), slice_y)

        area_to_cover = geometry.AreaDefinition('areaD', 'Europe (3km, HRV, VTC)', 'areaD',
                                                {'a': 6378144.0,
                                                 'b': 6356759.0,
                                                 'lat_0': 50.00,
                                                 'lat_ts': 50.00,
                                                 'lon_0': 8.00,
                                                 'proj': 'stere'},
                                                10,
                                                10,
                                                [-1370912.72,
                                                 -909968.64,
                                                 1029087.28,
                                                 1490031.36])
        slice_x, slice_y = area_def.get_area_slices(area_to_cover)
        self.assertEqual(slice_x, slice(1610, 2343))
        self.assertEqual(slice_y, slice(158, 515, None))

        # totally different area
        projections = [{"init": 'EPSG:4326'}]
        if utils.is_pyproj2():
            projections.append('EPSG:4326')
        for projection in projections:
            area_to_cover = geometry.AreaDefinition(
                'epsg4326', 'Global equal latitude/longitude grid for global sphere',
                'epsg4326',
                projection,
                8192,
                4096,
                [-180.0, -90.0, 180.0, 90.0])

            slice_x, slice_y = area_def.get_area_slices(area_to_cover)
            self.assertEqual(slice_x, slice(46, 3667, None))
            self.assertEqual(slice_y, slice(52, 3663, None))

    def test_get_area_slices_nongeos(self):
        """Check area slicing for non-geos projections."""
        from pyresample import utils

        # The area of our source data
        area_id = 'orig'
        area_name = 'Test area'
        proj_id = 'test'
        x_size = 3712
        y_size = 3712
        area_extent = (-5570248.477339745, -5561247.267842293, 5567248.074173927, 5570248.477339745)
        proj_dict = {'a': 6378169.0, 'b': 6356583.8, 'lat_1': 25.,
                     'lat_2': 25., 'lon_0': 0.0, 'proj': 'lcc', 'units': 'm'}
        area_def = utils.get_area_def(area_id,
                                      area_name,
                                      proj_id,
                                      proj_dict,
                                      x_size, y_size,
                                      area_extent)

        # An area that is a subset of the original one
        area_to_cover = utils.get_area_def(
            'cover_subset',
            'Area to cover',
            'test',
            proj_dict,
            1000, 1000,
            area_extent=(area_extent[0] + 10000,
                         area_extent[1] + 10000,
                         area_extent[2] - 10000,
                         area_extent[3] - 10000))
        slice_x, slice_y = area_def.get_area_slices(area_to_cover)
        self.assertEqual(slice(3, 3709, None), slice_x)
        self.assertEqual(slice(3, 3709, None), slice_y)

    def test_proj_str(self):
        """Test the 'proj_str' property of AreaDefinition."""
        from collections import OrderedDict
        from pyresample import utils
        from pyresample.test.utils import friendly_crs_equal

        # pyproj 2.0+ adds a +type=crs parameter
        proj_dict = OrderedDict()
        proj_dict['proj'] = 'stere'
        proj_dict['a'] = 6378144.0
        proj_dict['b'] = 6356759.0
        proj_dict['lat_0'] = 90.00
        proj_dict['lat_ts'] = 50.00
        proj_dict['lon_0'] = 8.00
        area = geometry.AreaDefinition('areaD', 'Europe (3km, HRV, VTC)', 'areaD',
                                       proj_dict, 10, 10,
                                       [-1370912.72, -909968.64, 1029087.28,
                                        1490031.36])
        assert friendly_crs_equal(
            '+a=6378144.0 +b=6356759.0 +lat_0=90.0 +lat_ts=50.0 '
            '+lon_0=8.0 +proj=stere',
            area
        )
        # try a omerc projection and no_rot parameters
        proj_dict['proj'] = 'omerc'
        proj_dict['lat_0'] = 50.0
        proj_dict['alpha'] = proj_dict.pop('lat_ts')
        proj_dict['no_rot'] = ''
        area = geometry.AreaDefinition('areaD', 'Europe (3km, HRV, VTC)', 'areaD',
                                       proj_dict, 10, 10,
                                       [-1370912.72, -909968.64, 1029087.28,
                                        1490031.36])
        assert friendly_crs_equal(
            '+a=6378144.0 +alpha=50.0 +b=6356759.0 +lat_0=50.0 '
            '+lon_0=8.0 +no_rot +proj=omerc',
            area
        )

        # EPSG
        if utils.is_pyproj2():
            # With pyproj 2.0+ we expand EPSG to full parameter list
            full_proj = ('+datum=WGS84 +lat_0=-90 +lon_0=0 +no_defs '
                         '+proj=laea +type=crs +units=m +x_0=0 +y_0=0')
            projections = [
                ('+init=EPSG:6932', full_proj),
                ('EPSG:6932', full_proj)
            ]
        else:
            projections = [
                ('+init=EPSG:6932', '+init=EPSG:6932'),
            ]
        for projection, expected_proj in projections:
            area = geometry.AreaDefinition(
                area_id='ease-sh-2.0',
                description='25km EASE Grid 2.0 (Southern Hemisphere)',
                proj_id='ease-sh-2.0',
                projection=projection,
                width=123, height=123,
                area_extent=[-40000., -40000., 40000., 40000.])
            self.assertEqual(area.proj_str, expected_proj)

        if utils.is_pyproj2():
            # CRS with towgs84 in it
            # we remove towgs84 if they are all 0s
            projection = {'proj': 'laea', 'lat_0': 52, 'lon_0': 10, 'x_0': 4321000, 'y_0': 3210000,
                          'ellps': 'GRS80', 'towgs84': '0,0,0,0,0,0,0', 'units': 'm', 'no_defs': True}
            area = geometry.AreaDefinition(
                area_id='test_towgs84',
                description='',
                proj_id='',
                projection=projection,
                width=123, height=123,
                area_extent=[-40000., -40000., 40000., 40000.])
            self.assertEqual(area.proj_str,
                             '+ellps=GRS80 +lat_0=52 +lon_0=10 +no_defs +proj=laea '
                             # '+towgs84=0.0,0.0,0.0,0.0,0.0,0.0,0.0 '
                             '+type=crs +units=m '
                             '+x_0=4321000 +y_0=3210000')
            projection = {'proj': 'laea', 'lat_0': 52, 'lon_0': 10, 'x_0': 4321000, 'y_0': 3210000,
                          'ellps': 'GRS80', 'towgs84': '0,5,0,0,0,0,0', 'units': 'm', 'no_defs': True}
            area = geometry.AreaDefinition(
                area_id='test_towgs84',
                description='',
                proj_id='',
                projection=projection,
                width=123, height=123,
                area_extent=[-40000., -40000., 40000., 40000.])
            self.assertEqual(area.proj_str,
                             '+ellps=GRS80 +lat_0=52 +lon_0=10 +no_defs +proj=laea '
                             '+towgs84=0.0,5.0,0.0,0.0,0.0,0.0,0.0 '
                             '+type=crs +units=m '
                             '+x_0=4321000 +y_0=3210000')

    def test_striding(self):
        """Test striding AreaDefinitions."""
        from pyresample import utils

        area_id = 'orig'
        area_name = 'Test area'
        proj_id = 'test'
        x_size = 3712
        y_size = 3712
        area_extent = (-5570248.477339745, -5561247.267842293, 5567248.074173927, 5570248.477339745)
        proj_dict = {'a': 6378169.0, 'b': 6356583.8, 'h': 35785831.0,
                     'lon_0': 0.0, 'proj': 'geos', 'units': 'm'}
        area_def = utils.get_area_def(area_id,
                                      area_name,
                                      proj_id,
                                      proj_dict,
                                      x_size, y_size,
                                      area_extent)

        reduced_area = area_def[::4, ::4]
        np.testing.assert_allclose(reduced_area.area_extent, (area_extent[0],
                                                              area_extent[1] + 3 * area_def.pixel_size_y,
                                                              area_extent[2] - 3 * area_def.pixel_size_x,
                                                              area_extent[3]))
        self.assertEqual(reduced_area.shape, (928, 928))

    def test_get_lonlats_options(self):
        """Test that lotlat options are respected."""
        area_def = geometry.AreaDefinition('areaD', 'Europe (3km, HRV, VTC)', 'areaD',
                                           {'a': '6378144.0',
                                            'b': '6356759.0',
                                            'lat_0': '50.00',
                                            'lat_ts': '50.00',
                                            'lon_0': '8.00',
                                            'proj': 'stere'},
                                           800,
                                           800,
                                           [-1370912.72,
                                               -909968.64000000001,
                                               1029087.28,
                                               1490031.3600000001])
        (lon, _) = area_def.get_lonlats(dtype="f4")
        self.assertEqual(lon.dtype, np.dtype("f4"))

        (lon, _) = area_def.get_lonlats(dtype="f8")
        self.assertEqual(lon.dtype, np.dtype("f8"))

        from dask.array.core import Array as dask_array
        (lon, _) = area_def.get_lonlats(dtype="f4", chunks=4)
        self.assertEqual(lon.dtype, np.dtype("f4"))
        self.assertIsInstance(lon, dask_array)

        (lon, _) = area_def.get_lonlats(dtype="f8", chunks=4)
        self.assertEqual(lon.dtype, np.dtype("f8"))
        self.assertIsInstance(lon, dask_array)

    def test_area_def_geocentric_resolution(self):
        """Test the AreaDefinition.geocentric_resolution method."""
        from pyresample import get_area_def
        area_extent = (-5570248.477339745, -5561247.267842293, 5567248.074173927, 5570248.477339745)
        proj_dict = {'a': 6378169.0, 'b': 6356583.8, 'h': 35785831.0,
                     'lon_0': 0.0, 'proj': 'geos', 'units': 'm'}
        # metered projection
        area_def = get_area_def('orig', 'Test area', 'test',
                                proj_dict,
                                3712, 3712,
                                area_extent)
        geo_res = area_def.geocentric_resolution()
        np.testing.assert_allclose(10646.562531, geo_res)

        # lon/lat
        proj_dict = {'a': 6378169.0, 'b': 6356583.8, 'proj': 'latlong'}
        area_def = get_area_def('orig', 'Test area', 'test',
                                proj_dict,
                                3712, 3712,
                                [-130, 30, -120, 40],
                                area_extent)
        geo_res = area_def.geocentric_resolution()
        np.testing.assert_allclose(248.594116, geo_res)

<<<<<<< HEAD
    def test_from_epsg(self):
        """Test the from_epsg class method."""
        from pyresample.geometry import AreaDefinition
        sweref = AreaDefinition.from_epsg('3006', 2000)
        assert sweref.name == 'SWEREF99 TM'
        assert sweref.proj_dict == {'ellps': 'GRS80', 'no_defs': None,
                                    'proj': 'utm', 'type': 'crs', 'units': 'm',
                                    'zone': 33}
        assert sweref.width == 453
        assert sweref.height == 794
        import numpy as np
        np.testing.assert_allclose(sweref.area_extent,
                                   (181896.3291, 6101648.0705,
                                    1086312.942376, 7689478.3056))
=======
    @unittest.skipIf(CRS is None, "pyproj 2.0+ required")
    def test_area_def_init_projection(self):
        """Test AreaDefinition with different projection definitions."""
        proj_dict = {
            'a': '6378144.0',
            'b': '6356759.0',
            'lat_0': '90.00',
            'lat_ts': '50.00',
            'lon_0': '8.00',
            'proj': 'stere'
        }
        crs = CRS(CRS.from_dict(proj_dict).to_wkt())
        # pass CRS object directly
        area_def = geometry.AreaDefinition('areaD', 'Europe (3km, HRV, VTC)', 'areaD',
                                           crs,
                                           800, 800,
                                           [-1370912.72, -909968.64000000001,
                                            1029087.28, 1490031.3600000001])
        self.assertEqual(crs, area_def.crs)
        # PROJ dictionary
        area_def = geometry.AreaDefinition('areaD', 'Europe (3km, HRV, VTC)', 'areaD',
                                           crs.to_dict(),
                                           800, 800,
                                           [-1370912.72, -909968.64000000001,
                                            1029087.28, 1490031.3600000001])
        self.assertEqual(crs, area_def.crs)
        # PROJ string
        area_def = geometry.AreaDefinition('areaD', 'Europe (3km, HRV, VTC)', 'areaD',
                                           crs.to_string(),
                                           800, 800,
                                           [-1370912.72, -909968.64000000001,
                                            1029087.28, 1490031.3600000001])
        self.assertEqual(crs, area_def.crs)
        # WKT2
        area_def = geometry.AreaDefinition('areaD', 'Europe (3km, HRV, VTC)', 'areaD',
                                           crs.to_wkt(),
                                           800, 800,
                                           [-1370912.72, -909968.64000000001,
                                            1029087.28, 1490031.3600000001])
        self.assertEqual(crs, area_def.crs)
        # WKT1_ESRI
        area_def = geometry.AreaDefinition('areaD', 'Europe (3km, HRV, VTC)', 'areaD',
                                           crs.to_wkt(version='WKT1_ESRI'),
                                           800, 800,
                                           [-1370912.72, -909968.64000000001,
                                            1029087.28, 1490031.3600000001])
        # WKT1 to WKT2 has some different naming of things so this fails
        # self.assertEqual(crs, area_def.crs)
>>>>>>> b7c769ba


class TestMakeSliceDivisible(unittest.TestCase):
    """Test the _make_slice_divisible."""

    def test_make_slice_divisible(self):
        """Test that making area shape divisible by a given factor works."""
        from pyresample.geometry import _make_slice_divisible

        # Divisible by 2
        sli = slice(10, 21)
        factor = 2
        self.assertNotEqual((sli.stop - sli.start) % factor, 0)
        res = _make_slice_divisible(sli, 1000, factor=factor)
        self.assertEqual((res.stop - res.start) % factor, 0)

        # Divisible by 3
        sli = slice(10, 23)
        factor = 3
        self.assertNotEqual((sli.stop - sli.start) % factor, 0)
        res = _make_slice_divisible(sli, 1000, factor=factor)
        self.assertEqual((res.stop - res.start) % factor, 0)

        # Divisible by 5
        sli = slice(10, 23)
        factor = 5
        self.assertNotEqual((sli.stop - sli.start) % factor, 0)
        res = _make_slice_divisible(sli, 1000, factor=factor)
        self.assertEqual((res.stop - res.start) % factor, 0)


def assert_np_dict_allclose(dict1, dict2):
    """Check allclose on dicts."""
    assert set(dict1.keys()) == set(dict2.keys())
    for key, val in dict1.items():
        try:
            np.testing.assert_allclose(val, dict2[key])
        except TypeError:
            assert(val == dict2[key])


class TestSwathDefinition(unittest.TestCase):
    """Test the SwathDefinition."""

    def test_swath(self):
        """Test swath."""
        lons1 = np.fromfunction(lambda y, x: 3 + (10.0 / 100) * x, (5000, 100))
        lats1 = np.fromfunction(
            lambda y, x: 75 - (50.0 / 5000) * y, (5000, 100))

        swath_def = geometry.SwathDefinition(lons1, lats1)

        lons2, lats2 = swath_def.get_lonlats()

        self.assertFalse(id(lons1) != id(lons2) or id(lats1) != id(lats2),
                         msg='Caching of swath coordinates failed')

    def test_slice(self):
        """Test that SwathDefinitions can be sliced."""
        lons1 = np.fromfunction(lambda y, x: 3 + (10.0 / 100) * x, (5000, 100))
        lats1 = np.fromfunction(
            lambda y, x: 75 - (50.0 / 5000) * y, (5000, 100))

        swath_def = geometry.SwathDefinition(lons1, lats1)
        new_swath_def = swath_def[1000:4000, 20:40]
        self.assertTupleEqual(new_swath_def.lons.shape, (3000, 20))
        self.assertTupleEqual(new_swath_def.lats.shape, (3000, 20))

    def test_concat_1d(self):
        """Test concatenating in 1d."""
        lons1 = np.array([1, 2, 3])
        lats1 = np.array([1, 2, 3])
        lons2 = np.array([4, 5, 6])
        lats2 = np.array([4, 5, 6])
        swath_def1 = geometry.SwathDefinition(lons1, lats1)
        swath_def2 = geometry.SwathDefinition(lons2, lats2)
        swath_def_concat = swath_def1.concatenate(swath_def2)
        expected = np.array([1, 2, 3, 4, 5, 6])
        self.assertTrue(np.array_equal(swath_def_concat.lons, expected) and
                        np.array_equal(swath_def_concat.lons, expected),
                        'Failed to concatenate 1D swaths')

    def test_concat_2d(self):
        """Test concatenating in 2d."""
        lons1 = np.array([[1, 2, 3], [3, 4, 5], [5, 6, 7]])
        lats1 = np.array([[1, 2, 3], [3, 4, 5], [5, 6, 7]])
        lons2 = np.array([[4, 5, 6], [6, 7, 8]])
        lats2 = np.array([[4, 5, 6], [6, 7, 8]])
        swath_def1 = geometry.SwathDefinition(lons1, lats1)
        swath_def2 = geometry.SwathDefinition(lons2, lats2)
        swath_def_concat = swath_def1.concatenate(swath_def2)
        expected = np.array(
            [[1, 2, 3], [3, 4, 5], [5, 6, 7], [4, 5, 6], [6, 7, 8]])
        self.assertTrue(np.array_equal(swath_def_concat.lons, expected) and
                        np.array_equal(swath_def_concat.lons, expected),
                        'Failed to concatenate 2D swaths')

    def test_append_1d(self):
        """Test appending in 1d."""
        lons1 = np.array([1, 2, 3])
        lats1 = np.array([1, 2, 3])
        lons2 = np.array([4, 5, 6])
        lats2 = np.array([4, 5, 6])
        swath_def1 = geometry.SwathDefinition(lons1, lats1)
        swath_def2 = geometry.SwathDefinition(lons2, lats2)
        swath_def1.append(swath_def2)
        expected = np.array([1, 2, 3, 4, 5, 6])
        self.assertTrue(np.array_equal(swath_def1.lons, expected) and
                        np.array_equal(swath_def1.lons, expected),
                        'Failed to append 1D swaths')

    def test_append_2d(self):
        """Test appending in 2d."""
        lons1 = np.array([[1, 2, 3], [3, 4, 5], [5, 6, 7]])
        lats1 = np.array([[1, 2, 3], [3, 4, 5], [5, 6, 7]])
        lons2 = np.array([[4, 5, 6], [6, 7, 8]])
        lats2 = np.array([[4, 5, 6], [6, 7, 8]])
        swath_def1 = geometry.SwathDefinition(lons1, lats1)
        swath_def2 = geometry.SwathDefinition(lons2, lats2)
        swath_def1.append(swath_def2)
        expected = np.array(
            [[1, 2, 3], [3, 4, 5], [5, 6, 7], [4, 5, 6], [6, 7, 8]])
        self.assertTrue(np.array_equal(swath_def1.lons, expected) and
                        np.array_equal(swath_def1.lons, expected),
                        'Failed to append 2D swaths')

    def test_swath_equal(self):
        """Test swath equality."""
        lons = np.array([1.2, 1.3, 1.4, 1.5])
        lats = np.array([65.9, 65.86, 65.82, 65.78])
        swath_def = geometry.SwathDefinition(lons, lats)
        swath_def2 = geometry.SwathDefinition(lons, lats)
        # Identical lons and lats
        self.assertFalse(
            swath_def != swath_def2, 'swath_defs are not equal as expected')
        # Identical objects
        self.assertFalse(
            swath_def != swath_def, 'swath_defs are not equal as expected')

        lons = np.array([1.2, 1.3, 1.4, 1.5])
        lats = np.array([65.9, 65.86, 65.82, 65.78])
        lons2 = np.array([1.2, 1.3, 1.4, 1.5])
        lats2 = np.array([65.9, 65.86, 65.82, 65.78])
        swath_def = geometry.SwathDefinition(lons, lats)
        swath_def2 = geometry.SwathDefinition(lons2, lats2)
        # different arrays, same values
        self.assertFalse(
            swath_def != swath_def2, 'swath_defs are not equal as expected')

        lons = np.array([1.2, 1.3, 1.4, np.nan])
        lats = np.array([65.9, 65.86, 65.82, np.nan])
        lons2 = np.array([1.2, 1.3, 1.4, np.nan])
        lats2 = np.array([65.9, 65.86, 65.82, np.nan])
        swath_def = geometry.SwathDefinition(lons, lats)
        swath_def2 = geometry.SwathDefinition(lons2, lats2)
        # different arrays, same values, with nans
        self.assertFalse(
            swath_def != swath_def2, 'swath_defs are not equal as expected')

        try:
            import dask.array as da
            lons = da.from_array(np.array([1.2, 1.3, 1.4, np.nan]), chunks=2)
            lats = da.from_array(np.array([65.9, 65.86, 65.82, np.nan]), chunks=2)
            lons2 = da.from_array(np.array([1.2, 1.3, 1.4, np.nan]), chunks=2)
            lats2 = da.from_array(np.array([65.9, 65.86, 65.82, np.nan]), chunks=2)
            swath_def = geometry.SwathDefinition(lons, lats)
            swath_def2 = geometry.SwathDefinition(lons2, lats2)
            # different arrays, same values, with nans
            self.assertFalse(
                swath_def != swath_def2, 'swath_defs are not equal as expected')
        except ImportError:
            pass

        try:
            import xarray as xr
            lons = xr.DataArray(np.array([1.2, 1.3, 1.4, np.nan]))
            lats = xr.DataArray(np.array([65.9, 65.86, 65.82, np.nan]))
            lons2 = xr.DataArray(np.array([1.2, 1.3, 1.4, np.nan]))
            lats2 = xr.DataArray(np.array([65.9, 65.86, 65.82, np.nan]))
            swath_def = geometry.SwathDefinition(lons, lats)
            swath_def2 = geometry.SwathDefinition(lons2, lats2)
            # different arrays, same values, with nans
            self.assertFalse(
                swath_def != swath_def2, 'swath_defs are not equal as expected')

        except ImportError:
            pass

    def test_swath_not_equal(self):
        """Test swath inequality."""
        lats1 = np.array([65.9, 65.86, 65.82, 65.78])
        lons = np.array([1.2, 1.3, 1.4, 1.5])
        lats2 = np.array([65.91, 65.85, 65.80, 65.75])
        swath_def = geometry.SwathDefinition(lons, lats1)
        swath_def2 = geometry.SwathDefinition(lons, lats2)
        self.assertFalse(
            swath_def == swath_def2, 'swath_defs are not expected to be equal')

    def test_compute_omerc_params(self):
        """Test omerc parameters computation."""
        lats = np.array([[85.23900604248047, 62.256004333496094, 35.58000183105469],
                         [80.84000396728516, 60.74200439453125, 34.08500289916992],
                         [67.07600402832031, 54.147003173828125, 30.547000885009766]]).T

        lons = np.array([[-90.67900085449219, -21.565000534057617, -21.525001525878906],
                         [79.11000061035156, 7.284000396728516, -5.107000350952148],
                         [81.26400756835938, 29.672000885009766, 10.260000228881836]]).T

        area = geometry.SwathDefinition(lons, lats)
        proj_dict = {'lonc': -11.391744043133668, 'ellps': 'WGS84',
                     'proj': 'omerc', 'alpha': 9.185764390923012,
                     'gamma': 0, 'lat_0': -0.2821013754097188}
        assert_np_dict_allclose(area._compute_omerc_parameters('WGS84'),
                                proj_dict)
        import xarray as xr
        lats = xr.DataArray(np.array([[85.23900604248047, 62.256004333496094, 35.58000183105469, np.nan],
                                      [80.84000396728516, 60.74200439453125, 34.08500289916992, np.nan],
                                      [67.07600402832031, 54.147003173828125, 30.547000885009766, np.nan]]).T,
                            dims=['y', 'x'])

        lons = xr.DataArray(np.array([[-90.67900085449219, -21.565000534057617, -21.525001525878906, np.nan],
                                      [79.11000061035156, 7.284000396728516, -5.107000350952148, np.nan],
                                      [81.26400756835938, 29.672000885009766, 10.260000228881836, np.nan]]).T)

        area = geometry.SwathDefinition(lons, lats)
        proj_dict = {'lonc': -11.391744043133668, 'ellps': 'WGS84',
                     'proj': 'omerc', 'alpha': 9.185764390923012,
                     'gamma': 0, 'lat_0': -0.2821013754097188}
        assert_np_dict_allclose(area._compute_omerc_parameters('WGS84'),
                                proj_dict)

    def test_get_edge_lonlats(self):
        """Test the `get_edge_lonlats` functionality."""
        lats = np.array([[85.23900604248047, 62.256004333496094, 35.58000183105469],
                         [80.84000396728516, 60.74200439453125, 34.08500289916992],
                         [67.07600402832031, 54.147003173828125, 30.547000885009766]]).T

        lons = np.array([[-90.67900085449219, -21.565000534057617, -21.525001525878906],
                         [79.11000061035156, 7.284000396728516, -5.107000350952148],
                         [81.26400756835938, 29.672000885009766, 10.260000228881836]]).T

        area = geometry.SwathDefinition(lons, lats)
        lons, lats = area.get_edge_lonlats()

        np.testing.assert_allclose(lons, [-90.67900085, 79.11000061,  81.26400757,
                                          81.26400757, 29.67200089, 10.26000023,
                                          10.26000023, -5.10700035, -21.52500153,
                                          -21.52500153, -21.56500053, -90.67900085])
        np.testing.assert_allclose(lats, [85.23900604, 80.84000397, 67.07600403,
                                          67.07600403, 54.14700317, 30.54700089,
                                          30.54700089, 34.0850029, 35.58000183,
                                          35.58000183, 62.25600433,  85.23900604])

        lats = np.array([[80., 80., 80.],
                         [80., 90., 80],
                         [80., 80., 80.]]).T

        lons = np.array([[-45., 0., 45.],
                         [-90, 0., 90.],
                         [-135., -180., 135.]]).T

        area = geometry.SwathDefinition(lons, lats)
        lons, lats = area.get_edge_lonlats()

        np.testing.assert_allclose(lons, [-45., -90., -135., -135., -180., 135.,
                                          135., 90., 45., 45., 0., -45.])
        np.testing.assert_allclose(lats, [80., 80., 80., 80., 80., 80., 80.,
                                          80., 80., 80., 80., 80.])

    def test_compute_optimal_bb(self):
        """Test computing the bb area."""
        from pyresample.utils import is_pyproj2
        import xarray as xr
        nplats = np.array([[85.23900604248047, 62.256004333496094, 35.58000183105469],
                           [80.84000396728516, 60.74200439453125, 34.08500289916992],
                           [67.07600402832031, 54.147003173828125, 30.547000885009766]]).T
        lats = xr.DataArray(nplats)
        nplons = np.array([[-90.67900085449219, -21.565000534057617, -21.525001525878906],
                           [79.11000061035156, 7.284000396728516, -5.107000350952148],
                           [81.26400756835938, 29.672000885009766, 10.260000228881836]]).T
        lons = xr.DataArray(nplons)

        area = geometry.SwathDefinition(lons, lats)

        res = area.compute_optimal_bb_area({'proj': 'omerc', 'ellps': 'WGS84'})

        np.testing.assert_allclose(res.area_extent, [-2348379.728104, 3228086.496211,
                                                     2432121.058435, 10775774.254169])
        proj_dict = {'gamma': 0.0, 'lonc': -11.391744043133668,
                     'ellps': 'WGS84', 'proj': 'omerc',
                     'alpha': 9.185764390923012, 'lat_0': -0.2821013754097188}
        if is_pyproj2():
            # pyproj2 adds some extra defaults
            proj_dict.update({'x_0': 0, 'y_0': 0, 'units': 'm',
                              'k': 1, 'gamma': 0,
                              'no_defs': None, 'type': 'crs'})
        assert_np_dict_allclose(res.proj_dict, proj_dict)
        self.assertEqual(res.shape, (6, 3))

        area = geometry.SwathDefinition(nplons, nplats)

        res = area.compute_optimal_bb_area({'proj': 'omerc', 'ellps': 'WGS84'})

        np.testing.assert_allclose(res.area_extent, [-2348379.728104, 3228086.496211,
                                                     2432121.058435, 10775774.254169])
        proj_dict = {'gamma': 0.0, 'lonc': -11.391744043133668,
                     'ellps': 'WGS84', 'proj': 'omerc',
                     'alpha': 9.185764390923012, 'lat_0': -0.2821013754097188}
        if is_pyproj2():
            # pyproj2 adds some extra defaults
            proj_dict.update({'x_0': 0, 'y_0': 0, 'units': 'm',
                              'k': 1, 'gamma': 0,
                              'no_defs': None, 'type': 'crs'})
        assert_np_dict_allclose(res.proj_dict, proj_dict)
        self.assertEqual(res.shape, (6, 3))

    def test_aggregation(self):
        """Test aggregation on SwathDefinitions."""
        import dask.array as da
        import xarray as xr
        import numpy as np
        window_size = 2
        resolution = 3
        lats = np.array([[0, 0, 0, 0], [1, 1, 1, 1.0]])
        lons = np.array([[178.5, 179.5, -179.5, -178.5], [178.5, 179.5, -179.5, -178.5]])
        xlats = xr.DataArray(da.from_array(lats, chunks=2), dims=['y', 'x'],
                             attrs={'resolution': resolution})
        xlons = xr.DataArray(da.from_array(lons, chunks=2), dims=['y', 'x'],
                             attrs={'resolution': resolution})
        from pyresample.geometry import SwathDefinition
        sd = SwathDefinition(xlons, xlats)
        res = sd.aggregate(y=window_size, x=window_size)
        np.testing.assert_allclose(res.lons, [[179, -179]])
        np.testing.assert_allclose(res.lats, [[0.5, 0.5]], atol=2e-5)
        self.assertAlmostEqual(res.lons.resolution, window_size * resolution)
        self.assertAlmostEqual(res.lats.resolution, window_size * resolution)

    def test_striding(self):
        """Test striding."""
        import dask.array as da
        import xarray as xr
        import numpy as np
        lats = np.array([[0, 0, 0, 0], [1, 1, 1, 1.0]])
        lons = np.array([[178.5, 179.5, -179.5, -178.5], [178.5, 179.5, -179.5, -178.5]])
        xlats = xr.DataArray(da.from_array(lats, chunks=2), dims=['y', 'x'])
        xlons = xr.DataArray(da.from_array(lons, chunks=2), dims=['y', 'x'])
        from pyresample.geometry import SwathDefinition
        sd = SwathDefinition(xlons, xlats)
        res = sd[::2, ::2]
        np.testing.assert_allclose(res.lons, [[178.5, -179.5]])
        np.testing.assert_allclose(res.lats, [[0, 0]], atol=2e-5)

    def test_swath_def_geocentric_resolution(self):
        """Test the SwathDefinition.geocentric_resolution method."""
        import dask.array as da
        import xarray as xr
        import numpy as np
        from pyresample.geometry import SwathDefinition
        lats = np.array([[0, 0, 0, 0], [1, 1, 1, 1.0]])
        lons = np.array([[178.5, 179.5, -179.5, -178.5], [178.5, 179.5, -179.5, -178.5]])
        xlats = xr.DataArray(da.from_array(lats, chunks=2), dims=['y', 'x'])
        xlons = xr.DataArray(da.from_array(lons, chunks=2), dims=['y', 'x'])
        sd = SwathDefinition(xlons, xlats)
        geo_res = sd.geocentric_resolution()
        # google says 1 degrees of longitude is about ~111.321km
        # so this seems good
        np.testing.assert_allclose(111301.237078, geo_res)

        # with a resolution attribute that is None
        xlons.attrs['resolution'] = None
        xlats.attrs['resolution'] = None
        sd = SwathDefinition(xlons, xlats)
        geo_res = sd.geocentric_resolution()
        np.testing.assert_allclose(111301.237078, geo_res)

        # with a resolution attribute that is a number
        xlons.attrs['resolution'] = 111301.237078 / 2
        xlats.attrs['resolution'] = 111301.237078 / 2
        sd = SwathDefinition(xlons, xlats)
        geo_res = sd.geocentric_resolution()
        np.testing.assert_allclose(111301.237078, geo_res)

        # 1D
        xlats = xr.DataArray(da.from_array(lats.ravel(), chunks=2), dims=['y'])
        xlons = xr.DataArray(da.from_array(lons.ravel(), chunks=2), dims=['y'])
        sd = SwathDefinition(xlons, xlats)
        self.assertRaises(RuntimeError, sd.geocentric_resolution)


class TestStackedAreaDefinition(unittest.TestCase):
    """Test the StackedAreaDefition."""

    def test_append(self):
        """Appending new definitions."""
        area1 = geometry.AreaDefinition("area1", 'area1', "geosmsg",
                                        {'a': '6378169.0', 'b': '6356583.8',
                                         'h': '35785831.0', 'lon_0': '0.0',
                                         'proj': 'geos', 'units': 'm'},
                                        5568, 464,
                                        (3738502.0095458371, 3715498.9194295374,
                                            -1830246.0673044831, 3251436.5796920112)
                                        )

        area2 = geometry.AreaDefinition("area2", 'area2', "geosmsg",
                                        {'a': '6378169.0', 'b': '6356583.8',
                                         'h': '35785831.0', 'lon_0': '0.0',
                                         'proj': 'geos', 'units': 'm'},
                                        5568, 464,
                                        (3738502.0095458371, 4179561.259167064,
                                            -1830246.0673044831, 3715498.9194295374)
                                        )

        adef = geometry.StackedAreaDefinition(area1, area2)
        self.assertEqual(len(adef.defs), 1)
        self.assertTupleEqual(adef.defs[0].area_extent,
                              (3738502.0095458371, 4179561.259167064,
                               -1830246.0673044831, 3251436.5796920112))

        # same

        area3 = geometry.AreaDefinition("area3", 'area3', "geosmsg",
                                        {'a': '6378169.0', 'b': '6356583.8',
                                         'h': '35785831.0', 'lon_0': '0.0',
                                         'proj': 'geos', 'units': 'm'},
                                        5568, 464,
                                        (3738502.0095458371, 3251436.5796920112,
                                         -1830246.0673044831, 2787374.2399544837))
        adef.append(area3)
        self.assertEqual(len(adef.defs), 1)
        self.assertTupleEqual(adef.defs[0].area_extent,
                              (3738502.0095458371, 4179561.259167064,
                               -1830246.0673044831, 2787374.2399544837))

        self.assertIsInstance(adef.squeeze(), geometry.AreaDefinition)

        # transition
        area4 = geometry.AreaDefinition("area4", 'area4', "geosmsg",
                                        {'a': '6378169.0', 'b': '6356583.8',
                                         'h': '35785831.0', 'lon_0': '0.0',
                                         'proj': 'geos', 'units': 'm'},
                                        5568, 464,
                                        (5567747.7409681147, 2787374.2399544837,
                                         -1000.3358822065015, 2323311.9002169576))

        adef.append(area4)
        self.assertEqual(len(adef.defs), 2)
        self.assertTupleEqual(adef.defs[-1].area_extent,
                              (5567747.7409681147, 2787374.2399544837,
                               -1000.3358822065015, 2323311.9002169576))

        self.assertEqual(adef.height, 4 * 464)
        self.assertIsInstance(adef.squeeze(), geometry.StackedAreaDefinition)

        adef2 = geometry.StackedAreaDefinition()
        self.assertEqual(len(adef2.defs), 0)

        adef2.append(adef)
        self.assertEqual(len(adef2.defs), 2)
        self.assertTupleEqual(adef2.defs[-1].area_extent,
                              (5567747.7409681147, 2787374.2399544837,
                               -1000.3358822065015, 2323311.9002169576))

        self.assertEqual(adef2.height, 4 * 464)

    def test_get_lonlats(self):
        """Test get_lonlats on StackedAreaDefinition."""
        area3 = geometry.AreaDefinition("area3", 'area3', "geosmsg",
                                        {'a': '6378169.0', 'b': '6356583.8',
                                         'h': '35785831.0', 'lon_0': '0.0',
                                         'proj': 'geos', 'units': 'm'},
                                        5568, 464,
                                        (3738502.0095458371, 3251436.5796920112,
                                         -1830246.0673044831, 2787374.2399544837))

        # transition
        area4 = geometry.AreaDefinition("area4", 'area4', "geosmsg",
                                        {'a': '6378169.0', 'b': '6356583.8',
                                         'h': '35785831.0', 'lon_0': '0.0',
                                         'proj': 'geos', 'units': 'm'},
                                        5568, 464,
                                        (5567747.7409681147, 2787374.2399544837,
                                         -1000.3358822065015, 2323311.9002169576))

        final_area = geometry.StackedAreaDefinition(area3, area4)
        self.assertEqual(len(final_area.defs), 2)
        lons, lats = final_area.get_lonlats()
        lons0, lats0 = final_area.defs[0].get_lonlats()
        lons1, lats1 = final_area.defs[1].get_lonlats()
        np.testing.assert_allclose(lons[:464, :], lons0)
        np.testing.assert_allclose(lons[464:, :], lons1)
        np.testing.assert_allclose(lats[:464, :], lats0)
        np.testing.assert_allclose(lats[464:, :], lats1)

    def test_combine_area_extents(self):
        """Test combination of area extents."""
        area1 = MagicMock()
        area1.area_extent = (1, 2, 3, 4)
        area2 = MagicMock()
        area2.area_extent = (1, 6, 3, 2)
        res = combine_area_extents_vertical(area1, area2)
        self.assertListEqual(res, [1, 6, 3, 4])

        area1 = MagicMock()
        area1.area_extent = (1, 2, 3, 4)
        area2 = MagicMock()
        area2.area_extent = (1, 4, 3, 6)
        res = combine_area_extents_vertical(area1, area2)
        self.assertListEqual(res, [1, 2, 3, 6])

        # Non contiguous area extends shouldn't be combinable
        area1 = MagicMock()
        area1.area_extent = (1, 2, 3, 4)
        area2 = MagicMock()
        area2.area_extent = (1, 5, 3, 7)
        self.assertRaises(IncompatibleAreas,
                          combine_area_extents_vertical, area1, area2)

    def test_append_area_defs_fail(self):
        """Fail appending areas."""
        area1 = MagicMock()
        area1.proj_dict = {"proj": 'A'}
        area1.width = 4
        area1.height = 5
        area2 = MagicMock()
        area2.proj_dict = {'proj': 'B'}
        area2.width = 4
        area2.height = 6
        # res = combine_area_extents_vertical(area1, area2)
        self.assertRaises(IncompatibleAreas,
                          concatenate_area_defs, area1, area2)

    @patch('pyresample.geometry.AreaDefinition')
    def test_append_area_defs(self, adef):
        """Test appending area definitions."""
        x_size = random.randrange(6425)
        area1 = MagicMock()
        area1.area_extent = (1, 2, 3, 4)
        area1.proj_dict = {"proj": 'A'}
        area1.height = random.randrange(6425)
        area1.width = x_size

        area2 = MagicMock()
        area2.area_extent = (1, 4, 3, 6)
        area2.proj_dict = {"proj": 'A'}
        area2.height = random.randrange(6425)
        area2.width = x_size

        concatenate_area_defs(area1, area2)
        area_extent = [1, 2, 3, 6]
        y_size = area1.height + area2.height
        adef.assert_called_once_with(area1.area_id, area1.description, area1.proj_id,
                                     area1.proj_dict, area1.width, y_size, area_extent)

    def test_create_area_def(self):
        """Test create_area_def and the four sub-methods that call it in AreaDefinition."""
        from pyresample.geometry import AreaDefinition
        from pyresample.geometry import DynamicAreaDefinition
        from pyresample.area_config import DataArray
        from pyresample.area_config import create_area_def as cad
        from pyresample import utils
        import pyproj

        area_id = 'ease_sh'
        description = 'Antarctic EASE grid'
        projection_list = [{'proj': 'laea', 'lat_0': -90, 'lon_0': 0, 'a': 6371228.0, 'units': 'm'},
                           '+proj=laea +lat_0=-90 +lon_0=0 +a=6371228.0 +units=m',
                           '+init=EPSG:3409']
        if utils.is_pyproj2():
            projection_list.append('EPSG:3409')
        proj_id = 'ease_sh'
        shape = (425, 850)
        upper_left_extent = (-5326849.0625, 5326849.0625)
        center_list = [[0, 0], 'a', (1, 2, 3)]
        area_extent = (-5326849.0625, -5326849.0625, 5326849.0625, 5326849.0625)
        resolution = (12533.7625, 25067.525)
        radius = [5326849.0625, 5326849.0625]
        units_list = ['meters', 'degrees']
        base_def = AreaDefinition(area_id, description, '', projection_list[0], shape[1], shape[0], area_extent)

        # Tests that incorrect lists do not create an area definition, that both projection strings and
        # dicts are accepted, and that degrees and meters both create the same area definition.
        # area_list used to check that areas are all correct at the end.
        area_list = []
        from itertools import product
        for projection, units, center in product(projection_list, units_list, center_list):
            # essentials = center, radius, upper_left_extent, resolution, shape.
            if 'm' in units:
                # Meters.
                essentials = [[0, 0], [5326849.0625, 5326849.0625], (-5326849.0625, 5326849.0625),
                              (12533.7625, 25067.525), (425, 850)]
            else:
                # Degrees.
                essentials = [(0.0, -90.0), 49.4217406986, (-45.0, -17.516001139327766),
                              (0.11271481862984278, 0.22542974631297721), (425, 850)]
            # If center is valid, use it.
            if len(center) == 2:
                center = essentials[0]
            try:
                area_list.append(cad(area_id, projection, proj_id=proj_id, upper_left_extent=essentials[2],
                                     center=center, shape=essentials[4], resolution=essentials[3],
                                     radius=essentials[1], description=description, units=units, rotation=45))
            except ValueError:
                pass
        self.assertEqual(len(area_list), 8 if utils.is_pyproj2() else 6)

        # Tests that specifying units through xarrays works.
        area_list.append(cad(area_id, projection_list[1], shape=shape,
                             area_extent=DataArray((-135.0, -17.516001139327766,
                                                    45.0, -17.516001139327766),
                                                   attrs={'units': 'degrees'})))
        # Tests area functions 1-A and 2-A.
        area_list.append(cad(area_id, projection_list[1], resolution=resolution, area_extent=area_extent))
        # Tests area function 1-B. Also test that DynamicAreaDefinition arguments don't crash AreaDefinition.
        area_list.append(cad(area_id, projection_list[1], shape=shape, center=center_list[0],
                             upper_left_extent=upper_left_extent, optimize_projection=None))
        # Tests area function 1-C.
        area_list.append(cad(area_id, projection_list[1], shape=shape, center=center_list[0], radius=radius))
        # Tests area function 1-D.
        area_list.append(cad(area_id, projection_list[1], shape=shape,
                             radius=radius, upper_left_extent=upper_left_extent))
        # Tests all 4 user cases.
        area_list.append(AreaDefinition.from_extent(area_id, projection_list[1], shape, area_extent))
        area_list.append(AreaDefinition.from_circle(area_id, projection_list[1], center_list[0], radius,
                                                    resolution=resolution))
        area_list.append(AreaDefinition.from_area_of_interest(area_id, projection_list[1], shape, center_list[0],
                                                              resolution))
        area_list.append(AreaDefinition.from_ul_corner(area_id, projection_list[1], shape, upper_left_extent,
                                                       resolution))
        # Tests non-poles using degrees and mercator.
        area_def = cad(area_id, '+a=6371228.0 +units=m +lon_0=0 +proj=merc +lat_0=0',
                       center=(0, 0), radius=45, resolution=(1, 0.9999291722135637), units='degrees')
        self.assertTrue(isinstance(area_def, AreaDefinition))
        self.assertTrue(np.allclose(area_def.area_extent, (-5003950.7698, -5615432.0761, 5003950.7698, 5615432.0761)))
        self.assertEqual(area_def.shape, (101, 90))
        # Checks every area definition made
        for area_def in area_list:
            if 'EPSG' in area_def.proj_dict or 'init' in area_def.proj_dict:
                # Use formal definition of EPSG projections to make them comparable to the base definition
                proj_def = pyproj.Proj(area_def.proj_str).definition_string().strip()
                area_def = area_def.copy(projection=proj_def)

                # Remove extra attributes from the formal definition
                if 'R' in area_def.proj_dict:
                    # pyproj < 2
                    area_def.proj_dict['a'] = area_def.proj_dict.pop('R')
                for key in ['x_0', 'y_0', 'no_defs', 'b', 'init']:
                    area_def.proj_dict.pop(key, None)

            self.assertEqual(area_def, base_def)

        # Makes sure if shape or area_extent is found/given, a DynamicAreaDefinition is made.
        self.assertTrue(isinstance(cad(area_id, projection_list[1], shape=shape), DynamicAreaDefinition))
        self.assertTrue(isinstance(cad(area_id, projection_list[1], area_extent=area_extent), DynamicAreaDefinition))

        area_def = cad('omerc_bb', {'ellps': 'WGS84', 'proj': 'omerc'})
        self.assertTrue(isinstance(area_def, DynamicAreaDefinition))


class TestDynamicAreaDefinition(unittest.TestCase):
    """Test the DynamicAreaDefinition class."""

    def test_freeze(self):
        """Test freezing the area."""
        area = geometry.DynamicAreaDefinition('test_area', 'A test area',
                                              {'proj': 'laea'})
        lons = [10, 10, 22, 22]
        lats = [50, 66, 66, 50]
        result = area.freeze((lons, lats),
                             resolution=3000,
                             proj_info={'lon_0': 16, 'lat_0': 58})

        np.testing.assert_allclose(result.area_extent, (-432079.38952,
                                                        -872594.690447,
                                                        432079.38952,
                                                        904633.303964))
        self.assertEqual(result.proj_dict['lon_0'], 16)
        self.assertEqual(result.proj_dict['lat_0'], 58)
        self.assertEqual(result.width, 288)
        self.assertEqual(result.height, 592)

        # make sure that setting `proj_info` once doesn't
        # set it in the dynamic area
        result = area.freeze((lons, lats),
                             resolution=3000,
                             proj_info={'lon_0': 0})
        np.testing.assert_allclose(result.area_extent, (538546.7274949469,
                                                        5380808.879250369,
                                                        1724415.6519203288,
                                                        6998895.701001488))
        self.assertEqual(result.proj_dict['lon_0'], 0)
        # lat_0 could be provided or not depending on version of pyproj
        self.assertEqual(result.proj_dict.get('lat_0', 0), 0)
        self.assertEqual(result.width, 395)
        self.assertEqual(result.height, 539)

    def test_freeze_with_bb(self):
        """Test freezing the area with bounding box computation."""
        area = geometry.DynamicAreaDefinition('test_area', 'A test area', {'proj': 'omerc'},
                                              optimize_projection=True)
        lons = [[10, 12.1, 14.2, 16.3],
                [10, 12, 14, 16],
                [10, 11.9, 13.8, 15.7]]
        lats = [[66, 67, 68, 69.],
                [58, 59, 60, 61],
                [50, 51, 52, 53]]
        import xarray as xr
        sdef = geometry.SwathDefinition(xr.DataArray(lons), xr.DataArray(lats))
        result = area.freeze(sdef, resolution=1000)
        np.testing.assert_allclose(result.area_extent,
                                   [-335439.956533, 5502125.451125,
                                    191991.313351, 7737532.343683])

        self.assertEqual(result.width, 4)
        self.assertEqual(result.height, 18)
        # Test for properties and shape usage in freeze.
        area = geometry.DynamicAreaDefinition('test_area', 'A test area', {'proj': 'merc'},
                                              width=4, height=18)
        self.assertEqual((18, 4), area.shape)
        result = area.freeze(sdef)
        np.testing.assert_allclose(result.area_extent,
                                   (996309.4426, 6287132.757981, 1931393.165263, 10837238.860543))
        area = geometry.DynamicAreaDefinition('test_area', 'A test area', {'proj': 'merc'},
                                              resolution=1000)
        self.assertEqual(1000, area.pixel_size_x)
        self.assertEqual(1000, area.pixel_size_y)

    def test_compute_domain(self):
        """Test computing size and area extent."""
        area = geometry.DynamicAreaDefinition('test_area', 'A test area',
                                              {'proj': 'laea'})
        corners = [1, 1, 9, 9]
        self.assertRaises(ValueError, area.compute_domain, corners, 1, 1)

        area_extent, x_size, y_size = area.compute_domain(corners, shape=(5, 5))
        self.assertTupleEqual(area_extent, (0, 0, 10, 10))
        self.assertEqual(x_size, 5)
        self.assertEqual(y_size, 5)

        area_extent, x_size, y_size = area.compute_domain(corners, resolution=2)
        self.assertTupleEqual(area_extent, (0, 0, 10, 10))
        self.assertEqual(x_size, 5)
        self.assertEqual(y_size, 5)


class TestCrop(unittest.TestCase):
    """Test the area helpers."""

    def test_get_geostationary_bbox(self):
        """Get the geostationary bbox."""
        geos_area = MagicMock()
        lon_0 = 0
        geos_area.proj_dict = {'a': 6378169.00,
                               'b': 6356583.80,
                               'h': 35785831.00,
                               'lon_0': lon_0,
                               'proj': 'geos'}
        geos_area.area_extent = [-5500000., -5500000., 5500000., 5500000.]

        lon, lat = geometry.get_geostationary_bounding_box(geos_area, 20)
        # This musk be equal to lon.
        elon = np.array([-79.23372832, -77.9694809, -74.55229623, -67.32816598,
                         -41.45591465, 41.45591465, 67.32816598, 74.55229623,
                         77.9694809, 79.23372832, 79.23372832, 77.9694809,
                         74.55229623, 67.32816598, 41.45591465, -41.45591465,
                         -67.32816598, -74.55229623, -77.9694809, -79.23372832])
        elat = np.array([6.94302533e-15, 1.97333299e+01, 3.92114217e+01, 5.82244715e+01,
                         7.52409201e+01, 7.52409201e+01, 5.82244715e+01, 3.92114217e+01,
                         1.97333299e+01, -0.00000000e+00, -6.94302533e-15, -1.97333299e+01,
                         -3.92114217e+01, -5.82244715e+01, -7.52409201e+01, -7.52409201e+01,
                         -5.82244715e+01, -3.92114217e+01, -1.97333299e+01, 0.0])

        np.testing.assert_allclose(lon, elon)
        np.testing.assert_allclose(lat, elat)

        geos_area = MagicMock()
        lon_0 = 10
        geos_area.proj_dict = {'a': 6378169.00,
                               'b': 6356583.80,
                               'h': 35785831.00,
                               'lon_0': lon_0,
                               'proj': 'geos'}
        geos_area.area_extent = [-5500000., -5500000., 5500000., 5500000.]

        lon, lat = geometry.get_geostationary_bounding_box(geos_area, 20)
        np.testing.assert_allclose(lon, elon + lon_0)

    def test_get_geostationary_angle_extent(self):
        """Get max geostationary angles."""
        geos_area = MagicMock()
        del geos_area.crs
        geos_area.proj_dict = {
            'proj': 'geos',
            'sweep': 'x',
            'lon_0': -89.5,
            'a': 6378169.00,
            'b': 6356583.80,
            'h': 35785831.00,
            'units': 'm'}

        expected = (0.15185342867090912, 0.15133555510297725)
        np.testing.assert_allclose(expected,
                                   geometry.get_geostationary_angle_extent(geos_area))

        geos_area.proj_dict['a'] = 1000.0
        geos_area.proj_dict['b'] = 1000.0
        geos_area.proj_dict['h'] = np.sqrt(2) * 1000.0 - 1000.0

        expected = (np.deg2rad(45), np.deg2rad(45))
        np.testing.assert_allclose(expected,
                                   geometry.get_geostationary_angle_extent(geos_area))

        geos_area.proj_dict = {
            'proj': 'geos',
            'sweep': 'x',
            'lon_0': -89.5,
            'ellps': 'GRS80',
            'h': 35785831.00,
            'units': 'm'}
        expected = (0.15185277703584374, 0.15133971368991794)
        np.testing.assert_allclose(expected,
                                   geometry.get_geostationary_angle_extent(geos_area))

    def test_sub_area(self):
        """Sub area slicing."""
        area = geometry.AreaDefinition('areaD', 'Europe (3km, HRV, VTC)', 'areaD',
                                       {'a': '6378144.0',
                                        'b': '6356759.0',
                                        'lat_0': '50.00',
                                        'lat_ts': '50.00',
                                        'lon_0': '8.00',
                                        'proj': 'stere'},
                                       800,
                                       800,
                                       [-1370912.72,
                                        -909968.64000000001,
                                        1029087.28,
                                        1490031.3600000001])
        res = area[slice(20, 720), slice(100, 500)]
        np.testing.assert_allclose((-1070912.72, -669968.6399999999,
                                    129087.28000000003, 1430031.36),
                                   res.area_extent)
        self.assertEqual(res.shape, (700, 400))

    def test_aggregate(self):
        """Test aggregation of AreaDefinitions."""
        area = geometry.AreaDefinition('areaD', 'Europe (3km, HRV, VTC)', 'areaD',
                                       {'a': '6378144.0',
                                        'b': '6356759.0',
                                        'lat_0': '50.00',
                                        'lat_ts': '50.00',
                                        'lon_0': '8.00',
                                        'proj': 'stere'},
                                       800,
                                       800,
                                       [-1370912.72,
                                           -909968.64000000001,
                                           1029087.28,
                                           1490031.3600000001])
        res = area.aggregate(x=4, y=2)
        self.assertDictEqual(res.proj_dict, area.proj_dict)
        np.testing.assert_allclose(res.area_extent, area.area_extent)
        self.assertEqual(res.shape[0], area.shape[0] / 2)
        self.assertEqual(res.shape[1], area.shape[1] / 4)<|MERGE_RESOLUTION|>--- conflicted
+++ resolved
@@ -1298,7 +1298,6 @@
         geo_res = area_def.geocentric_resolution()
         np.testing.assert_allclose(248.594116, geo_res)
 
-<<<<<<< HEAD
     def test_from_epsg(self):
         """Test the from_epsg class method."""
         from pyresample.geometry import AreaDefinition
@@ -1313,7 +1312,7 @@
         np.testing.assert_allclose(sweref.area_extent,
                                    (181896.3291, 6101648.0705,
                                     1086312.942376, 7689478.3056))
-=======
+
     @unittest.skipIf(CRS is None, "pyproj 2.0+ required")
     def test_area_def_init_projection(self):
         """Test AreaDefinition with different projection definitions."""
@@ -1362,7 +1361,6 @@
                                             1029087.28, 1490031.3600000001])
         # WKT1 to WKT2 has some different naming of things so this fails
         # self.assertEqual(crs, area_def.crs)
->>>>>>> b7c769ba
 
 
 class TestMakeSliceDivisible(unittest.TestCase):
